import numpy as np
import numpy.matlib
import os
from scipy.spatial import Delaunay
from cmath import sin, cos, sqrt, acos, atan
from math import atan2
from random import random
from itertools import product
import xarray as xr
from angles import fold_phi, make_angle_vector
from sparse import COO, save_npz, load_npz, stack
from config import results_path
from joblib import Parallel, delayed
import time
from copy import deepcopy


def RT(group, incidence, transmission, surf_name, options, Fr_or_TMM = 0, front_or_rear = 'front',
       n_absorbing_layers=0, calc_profile=True, only_incidence_angle=False):
    """Calculates the reflection/transmission and absorption redistribution matrices for an interface using
    either a previously calculated TMM lookup table or the Fresnel equations.
    :param group: an RTgroup object containing the surface textures
    :param incidence: incidence medium
    :param: transmission: transmission medium
    :param surf_name: name of the surface (to save matrices)
    :param options: dictionary of options
    :param Fr_or_TMM: whether to use the Fresnel equations (0) or a TMM lookup table (1)
    :param front_or_rear: whether light is incident from the front or rear
    :param for a structure with multiple interface layers, where a TMM lookuptable is used, the number of layers in
    the interface
    :param calc_profile: whether to save the relevant information to calculate the depth-dependent absorption
    profile
    :param only_incidence_angle: if True, the ray-tracing will only be performed for the incidence theta and phi
    specified in the options.
    :return out_mat: the R/T redistribution matrix at each wavelength, indexed as (wavelength, angle_bin_out, angle_bin_in)
    :return A_mat: the absorption redistribution matrix (total absorption per layer), indexed as (wavelength, layer_out, angle_bin_in)
    :return local_angle_mat: only if calc_profile = True. A matrix storing the local incidence angles for rays which were absorbed.
    This is used to calculate absorption profiles using TMM.
    """

    structpath = os.path.join(results_path, options['project_name'])
    if not os.path.isdir(structpath):
        os.mkdir(structpath)

    savepath_RT = os.path.join(structpath, surf_name + front_or_rear + 'RT.npz')
    savepath_A = os.path.join(structpath, surf_name + front_or_rear + 'A.npz')

    if calc_profile > 0:
        savepath_prof = os.path.join(structpath, surf_name + front_or_rear + 'Aprof.npz')

    if os.path.isfile(savepath_RT):
        print('Existing angular redistribution matrices found')
        allArrays = load_npz(savepath_RT)
        absArrays = load_npz(savepath_A)
        if calc_profile > 0:
            local_angles = load_npz(savepath_prof)
            return allArrays, absArrays, local_angles

        else:
            return allArrays, absArrays

    else:
        wavelengths = options['wavelengths']
        n_rays = options['n_rays']
        nx = options['nx']
        ny = options['ny']
        n_angles = int(np.ceil(n_rays/(nx*ny)))

        phi_sym = options['phi_symmetry']
        n_theta_bins = options['n_theta_bins']
        c_az = options['c_azimuth']
        pol = options['pol']

        if Fr_or_TMM == 1:
            lookuptable = xr.open_dataset(os.path.join(structpath, surf_name + '.nc'))
            if front_or_rear == 'rear':
                lookuptable = lookuptable.assign_coords(side=np.flip(lookuptable.side))
        else:
            lookuptable = None

        theta_intv, phi_intv, angle_vector = make_angle_vector(n_theta_bins, phi_sym, c_az)

        if only_incidence_angle:
            print('Calculating matrix only for incidence theta/phi')
            angles_in = angle_vector[:int(len(angle_vector) / 2), :]
            n_reps = int(np.ceil(n_angles / len(angles_in)))
            thetas_in = np.tile(options['theta_in'], n_reps)
            n_angles = n_reps

            if options['phi_in'] == 'all':
                # get relevant phis
                phis_in = np.tile(options['phi_in'], n_reps)
            else:
                phis_in = np.tile(options['phi_in'], n_reps)

        else:
            if options['random_angles']:
                thetas_in = np.random.random(n_angles)*np.pi/2
                phis_in = np.random.random(n_angles)*2*np.pi
            else:
                angles_in = angle_vector[:int(len(angle_vector)/2),:]
                n_reps = int(np.ceil(n_angles/len(angles_in)))
                thetas_in = np.tile(angles_in[:,1], n_reps)[:n_angles]
                phis_in = np.tile(angles_in[:,2], n_reps)[:n_angles]

        if front_or_rear == 'front':
            mats = [incidence]
        else:
            mats = [transmission]

        for i1 in range(len(group.materials)):
            mats.append(group.materials[i1])

        if front_or_rear == 'front':
            mats.append(transmission)
        else:
            mats.append(incidence)

        # list of lists: first in tuple is front incidence
        if front_or_rear == 'front':
            surfaces = [x[0] for x in group.textures]

        else:
            surfaces = [x[1] for x in group.textures]

        widths = group.widths[:]
        widths.insert(0, 0)
        widths.append(0)
        widths = 1e6*np.array(widths)  # convert to um

        nks = np.empty((len(mats), len(wavelengths)), dtype=complex)

        for i1, mat in enumerate(mats):
            nks[i1] = mat.n(wavelengths) + 1j*mat.k(wavelengths)

        h = max(surfaces[0].Points[:, 2])
        x_lim = surfaces[0].Lx
        y_lim = surfaces[0].Ly

        xs = np.linspace(x_lim/100, x_lim-(x_lim/100), nx)
        ys = np.linspace(y_lim/100, y_lim-(y_lim/100), ny)
<<<<<<< HEAD

=======
        
>>>>>>> aeba7e53
        if options['parallel']:
            allres = Parallel(n_jobs=options['n_jobs'])(delayed(RT_wl)
                                           (i1, wavelengths[i1], n_angles, nx, ny,
                                            widths, thetas_in, phis_in, h,
                                            xs, ys, nks, surfaces,
                                            pol, phi_sym, theta_intv,
                                            phi_intv, angle_vector, Fr_or_TMM, n_absorbing_layers,
                                            lookuptable)
                                       for i1 in range(len(wavelengths)))

        else:
            allres = [RT_wl(i1, wavelengths[i1], n_angles, nx, ny, widths,
                            thetas_in, phis_in, h, xs, ys, nks, surfaces,
                                     pol, phi_sym, theta_intv, phi_intv,
                            angle_vector, Fr_or_TMM, n_absorbing_layers, lookuptable)
                      for i1 in range(len(wavelengths))]

        allArrays = stack([item[0] for item in allres])
        absArrays = stack([item[1] for item in allres])

        save_npz(savepath_RT, allArrays)
        save_npz(savepath_A, absArrays)

        if calc_profile > 0:
            local_angles = stack([item[2] for item in allres])
            save_npz(savepath_prof, local_angles)
            #make_profile_data(options, np.unique(angle_vector[:,1]), int(len(angle_vector) / 2),
            #                  front_or_rear, surf_name, n_absorbing_layers, widths)
            return allArrays, absArrays, local_angles
        else:
            return allArrays, absArrays


def RT_wl(i1, wl, n_angles, nx, ny, widths, thetas_in, phis_in, h, xs, ys, nks, surfaces,
          pol, phi_sym, theta_intv, phi_intv, angle_vector, Fr_or_TMM, n_abs_layers, lookuptable):
    print('wavelength = ', wl)
    theta_out = np.zeros((n_angles, nx * ny))
    phi_out = np.zeros((n_angles, nx * ny))
    A_surface_layers = np.zeros((n_angles, nx*ny, n_abs_layers))
    theta_local_incidence = np.zeros((n_angles, nx*ny))

    for i2 in range(n_angles):

        theta = thetas_in[i2]
        phi = phis_in[i2]
        r = abs((h + 1) / cos(theta))
        r_a_0 = np.real(np.array([r * sin(theta) * cos(phi), r * sin(theta) * sin(phi), r * cos(theta)]))
        for c, vals in enumerate(product(xs, ys)):
            I, th_o, phi_o, surface_A = \
                single_ray_interface(vals[0], vals[1], nks[:, i1],
                           r_a_0, theta, phi, surfaces, widths, pol, wl, Fr_or_TMM, lookuptable)

            theta_out[i2, c] = th_o
            phi_out[i2, c] = phi_o
            A_surface_layers[i2, c] = surface_A[0]
            theta_local_incidence[i2, c] = np.real(surface_A[1])

    phi_out = fold_phi(phi_out, phi_sym)
    phis_in = fold_phi(phis_in, phi_sym)

    theta_out = abs(theta_out)
    theta_local_incidence = np.abs(theta_local_incidence)
    n_thetas = len(theta_intv) - 1

    if n_abs_layers > 0:
        # now we need to make bins for the absorption
        theta_intv = np.append(theta_intv, 11)
        phi_intv = phi_intv + [np.array([0])]

    # xarray: can use coordinates in calculations using apply!
    binned_theta_in = np.digitize(thetas_in, theta_intv, right=True) - 1

    binned_theta_out = np.digitize(theta_out, theta_intv, right=True) - 1
    # -1 to give the correct index for the bins in phi_intv

    phi_in = xr.DataArray(phis_in,
                          coords={'theta_bin': (['angle_in'], binned_theta_in)},
                          dims=['angle_in'])

    bin_in = phi_in.groupby('theta_bin').apply(overall_bin,
                                               args=(phi_intv, angle_vector[:, 0])).data

    phi_out = xr.DataArray(phi_out,
                           coords={'theta_bin': (['angle_in', 'position'], binned_theta_out)},
                           dims=['angle_in', 'position'])

    bin_out = phi_out.groupby('theta_bin').apply(overall_bin,
                                                 args=(phi_intv, angle_vector[:, 0])).data

    out_mat = np.zeros((len(angle_vector), int(len(angle_vector) / 2)))
    # everything is coming in from above so we don't need 90 -> 180 in incoming bins
    A_mat = np.zeros((n_abs_layers, int(len(angle_vector)/2)))

    n_rays_in_bin = np.zeros(int(len(angle_vector) / 2))
    n_rays_in_bin_abs = np.zeros(int(len(angle_vector) / 2))

    binned_local_angles = np.digitize(theta_local_incidence, theta_intv, right=True) - 1
    local_angle_mat = np.zeros((int((len(theta_intv) -1 )/ 2), int(len(angle_vector) / 2)))

    for l1 in range(len(thetas_in)):
        for l2 in range(nx * ny):
            n_rays_in_bin[bin_in[l1]] += 1
            if binned_theta_out[l1, l2] <= (n_thetas-1):
                # reflected or transmitted
                out_mat[bin_out[l1, l2], bin_in[l1]] += 1

            else:
                # absorbed in one of the surface layers
                n_rays_in_bin_abs[bin_in[l1]] += 1
                per_layer = A_surface_layers[l1, l2]
                A_mat[:, bin_in[l1]] += per_layer
                local_angle_mat[binned_local_angles[l1, l2], bin_in[l1]] += 1

    # normalize
    out_mat = out_mat/n_rays_in_bin
    overall_abs_frac = n_rays_in_bin_abs/n_rays_in_bin
    abs_scale = overall_abs_frac/np.sum(A_mat, 0)
    A_mat = abs_scale*A_mat
    out_mat[np.isnan(out_mat)] = 0
    A_mat[np.isnan(A_mat)] = 0

    out_mat = COO(out_mat)  # sparse matrix
    A_mat = COO(A_mat)

    if n_abs_layers > 0:
        local_angle_mat = local_angle_mat/np.sum(local_angle_mat, 0)
        local_angle_mat[np.isnan(local_angle_mat)] = 0
        local_angle_mat = COO(local_angle_mat)

        #n_a_in = int(len(angle_vector)/2)
        #thetas = angle_vector[:n_a_in, 1]
        #unique_thetas = np.unique(thetas)
        #from profiles need: project name, pol, nm_spacing
        #print(local_angle_mat.todense())
        #print('going into making profiles')
        #make_profiles_wl(unique_thetas, n_a_in, front_or_rear, n_abs_layers, widths,
        #             local_angle_mat, wl, lookuptable, pol, nm_spacing)

        return out_mat, A_mat, local_angle_mat

    else:
        return out_mat, A_mat



def full_RT(group, incidence, transmission, options):
    wavelengths = options['wavelengths']

    mats = [incidence]
    for i1 in range(len(group.materials)):
        mats.append(group.materials[i1])
    mats.append(transmission)

    theta = options['theta']
    phi = options['phi']

    surfs_no_offset = [x[0] for x in group.textures]

    cum_width = np.cumsum([0] + group.widths)*1e6

    surfaces= []

    for i1, text in enumerate(surfs_no_offset):
        points_loop = deepcopy(text.Points)
        points_loop[:, 2] = points_loop[:, 2] - cum_width[i1]
        surfaces.append(RTSurface(points_loop))

    I_thresh = options['I_thresh']

    widths =  group.widths
    widths.insert(0, 0)
    widths.append(0)
    widths = 1e6*np.array(widths)  # convert to um

    z_space = 1e6*group.depth_spacing
    z_pos = np.arange(0, sum(widths), z_space)

    nks = np.empty((len(mats), len(wavelengths)), dtype=complex)
    alphas = np.empty((len(mats), len(wavelengths)), dtype=complex)
    R = np.zeros(len(wavelengths))
    T = np.zeros(len(wavelengths))

    absorption_profiles = np.zeros((len(wavelengths), len(z_pos)))
    A_layer = np.zeros((len(wavelengths), len(widths)))

    for i1, mat in enumerate(mats):
        nks[i1] = mat.n(wavelengths) + 1j*mat.k(wavelengths)
        alphas[i1] = mat.k(wavelengths)*4*np.pi/(wavelengths*1e6)

    h = max(surfaces[0].Points[:, 2])
    r = abs((h + 1) / cos(theta))
    r_a_0 = np.real(np.array([r * sin(theta) * cos(phi), r * sin(theta) * sin(phi), r * cos(theta)]))

    x_lim = surfaces[0].Lx
    y_lim = surfaces[0].Ly

    nx = options['nx']
    ny = options['ny']

    xs = np.linspace(x_lim/100, x_lim-(x_lim/100), nx)
    ys = np.linspace(y_lim/100, y_lim-(y_lim/100), ny)

    # need to calculate r_a and r_b
    n_reps = np.int(np.ceil(options['n_rays']/(nx*ny)))
    thetas = np.zeros((n_reps*nx*ny, len(wavelengths)))
    phis = np.zeros((n_reps*nx*ny, len(wavelengths)))

    pol = options['pol']

    if not options['parallel']:
        for j1 in range(n_reps):
            offset = j1*nx*ny
            for c, vals in enumerate(product(xs, ys)):

                for i1, wl in enumerate(wavelengths):
                    I, profile, A_per_layer, th_o, phi_o = single_ray_stack(vals[0], vals[1], nks[:, i1],
                                                                                      alphas[:, i1], r_a_0, theta, phi,
                                                                                      surfaces, widths, z_pos, I_thresh, pol)
                    absorption_profiles[i1] = absorption_profiles[i1] + profile/(n_reps*nx*ny)
                    thetas[c+offset, i1] = th_o
                    phis[c+offset, i1] = phi_o
                    A_layer[i1] = A_layer[i1] + A_per_layer/(n_reps*nx*ny)
                    if th_o is not None:
                        if np.real(th_o) < np.pi/2:
                            R[i1] = np.real(R[i1] + I/(n_reps*nx*ny))
                        else:
                            T[i1] = np.real(T[i1] + I/(n_reps*nx*ny))

    return R, T, A_layer[:,1:-1], absorption_profiles, thetas, phis


# def wavelength_loop(xy, wavelengths, nks, alphas, r_a_0, theta, phi, surfaces, widths, z_pos, I_thresh):
#     absorption_profile = np.empty((len(wavelengths), len(z_pos)))
#     thetas = np.empty(len(wavelengths))
#     phis = np.empty(len(wavelengths))
#     A_layer = np.zeros((len(wavelengths), len(widths)))
#     Is = np.empty(len(wavelengths))
#
#     for i1, wl in enumerate(wavelengths):
#         # materials = {'nk': nks[:,i1], 'alpha': np.imag(nks[:,i1])*4*np.pi/(wl*1e6), 'width': widths}
#         I, profile, A_per_layer, th_o, phi_o, ray_path = single_ray_stack(xy[0], xy[1], nks[:, i1], alphas[:, i1], r_a_0, theta, phi,
#                                                                     surfaces, widths, z_pos, I_thresh, pol)
#
#         absorption_profile[i1] = profile
#         thetas[i1] = th_o
#         phis[i1] = phi_o
#         A_layer[i1] = A_per_layer
#         Is[i1] = I
#
#     return Is, absorption_profile, thetas, phis, A_layer


def normalize(x):
    if sum(x > 0):
        x = x/sum(x) - x.coords['A']
    return x

def overall_bin(x, phi_intv, angle_vector_0):
    phi_ind = np.digitize(x, phi_intv[x.coords['theta_bin'].data[0]], right=True) - 1
    bin = np.argmin(abs(angle_vector_0 - x.coords['theta_bin'].data[0])) + phi_ind
    return bin

def make_profiles_wl(unique_thetas, n_a_in, side_str, n_layers, widths,
                     angle_distmat, wl, lookuptable, pol, nm_spacing):

    def scale_func(x, scale_params):
        return x.data[:, :, None, None] * scale_params

    def select_func(x, const_params):
        return (x.data[:, :, None, None] != 0) * const_params

    def profile_per_layer(x, z, offset, side):
        layer_index = x.coords['layer'].item(0)
        non_zero = x[np.all(x, axis=1)]
        A1 = non_zero.loc[dict(coeff='A1')]
        A2 = non_zero.loc[dict(coeff='A2')]
        A3_r = non_zero.loc[dict(coeff='A3_r')]
        A3_i = non_zero.loc[dict(coeff='A3_i')]
        a1 = non_zero.loc[dict(coeff='a1')]
        a3 = non_zero.loc[dict(coeff='a3')]

        part1 = A1 * np.exp(a1 * z[layer_index])
        part2 = A2 * np.exp(-a1 * z[layer_index])
        part3 = (A3_r + 1j * A3_i) * np.exp(1j * a3 * z[layer_index])
        part4 = (A3_r - 1j * A3_i) * np.exp(-1j * a3 * z[layer_index])
        result = np.real(part1 + part2 + part3 + part4)
        if side == -1:
            result = np.flip(result, 1)

        return result.reduce(np.sum, axis=0).assign_coords(dim_0=z[layer_index] + offset[layer_index])

    def profile_per_angle(x, z, offset, side):
        by_layer = x.groupby('layer').apply(profile_per_layer, z=z, offset=offset, side=side)
        return by_layer

    def scaled_profile(x, z, offset, side):
        print('wl1')
        by_angle = x.groupby('global_index').apply(profile_per_angle, z=z, offset=offset, side=side)
        return by_angle

    if side_str == 'front':
        side = 1
    else:
        side = -1

    pr = xr.DataArray(angle_distmat.todense(), dims=['local_theta', 'global_index'],
                      coords={'local_theta': unique_thetas,
                              'global_index': np.arange(0, n_a_in)})

    # if incident from rear, lookuptable has already had 'side' coords flipped;
    # so 'front' incidence from the point of view of the matrix we are considering is
    # always 1. Still may need to flip final result though (in terms of z)
    # to make it right-side-up relative to the whole structure.
    data = lookuptable.loc[dict(side=1, pol=pol)].interp(angle=pr.coords['local_theta'],
                                                                       wl=wl)

    params = data['Aprof'].drop(['layer', 'side', 'angle', 'pol']).transpose('local_theta', 'layer', 'coeff')

    s_params = params.loc[
        dict(coeff=['A1', 'A2', 'A3_r',
                    'A3_i'])]  # have to scale these to make sure integrated absorption is correct
    c_params = params.loc[dict(coeff=['a1', 'a3'])]  # these should not be scaled

    scale_res = pr.groupby('global_index').apply(scale_func, scale_params=s_params)
    const_res = pr.groupby('global_index').apply(select_func, const_params=c_params)

    params = xr.concat((scale_res, const_res), dim='coeff').assign_coords(layer=np.arange(0, n_layers))

    z_list = []
    for l_w in widths:
        z_list.append(xr.DataArray(np.arange(0, l_w, nm_spacing)))

    offsets = np.cumsum([0] + widths)[:-1]
    start = time()
    ans = params.groupby('wl').apply(scaled_profile, z=z_list, offset=offsets, side=side).drop('coeff')
    ans = ans.fillna(0)

    print('Took ' + str(time() - start) + ' seconds')

    profile = ans.reduce(np.sum, 'layer')

    # there is no reason to do this again; this should be the same as the absorption per
    # layer before scaling (currently not saved)
    intgr = xr.DataArray(np.zeros((n_layers, len(params.global_index))),
                         dims=['layer', 'global_index'],
                         coords={'global_index': params.global_index})

    for i2, width in enumerate(widths):
        A1 = params.loc[dict(coeff='A1', layer=i2)]
        A2 = params.loc[dict(coeff='A2', layer=i2)]
        A3_r = params.loc[dict(coeff='A3_r', layer=i2)]
        A3_i = params.loc[dict(coeff='A3_i', layer=i2)]
        a1 = params.loc[dict(coeff='a1', layer=i2)]
        a3 = params.loc[dict(coeff='a3', layer=i2)]

        intgr_width = ((A1 / a1) * (np.exp(a1 * width) - 1) - (A2 / a1) * (np.exp(-a1 * width) - 1) - \
                       1j * ((A3_r + 1j * A3_i) / a3) * (np.exp(1j * a3 * width) - 1) + 1j * (
                               (A3_r - 1j * A3_i) / a3) * (
                               np.exp(-1j * a3 * width) - 1)).fillna(0)

        intgr[i2] = intgr_width.reduce(np.sum, 'local_theta')

    intgr = intgr.reduce(np.sum, 'layer')
    intgr.name = 'intgr'
    profile.name = 'profile'




class RTSurface:
    def __init__(self, Points):

        tri = Delaunay(Points[:, [0, 1]])
        self.simplices = tri.simplices
        self.Points = Points
        self.P_0s = Points[tri.simplices[:, 0]]
        self.P_1s = Points[tri.simplices[:, 1]]
        self.P_2s = Points[tri.simplices[:, 2]]
        self.crossP = np.cross(self.P_1s - self.P_0s, self.P_2s - self.P_0s)
        self.size = self.P_0s.shape[0]
        self.Lx = abs(min(Points[:, 0])-max(Points[:, 0]))
        self.Ly = abs(min(Points[:, 1])-max(Points[:, 1]))
        self.z_min = min(Points[:, 2])
        self.z_max = max(Points[:, 2])

        self.find_area()

<<<<<<< HEAD
        self.zcov= Points[:,2][np.all(np.array([Points[:,0] == min(Points[:,0]), Points[:,1] == min(Points[:,1])]), axis = 0)]


    def find_area(self):
         xyz = np.stack((self.P_0s, self.P_1s, self.P_2s))
=======
        cos_theta = np.sum((xyz[0] - xyz[1])*(xyz[2] - xyz[1]), 1)

        theta = np.arccos(cos_theta)
        self.area = np.sum((0.5*np.linalg.norm(xyz[0] - xyz[1], axis =1)*np.linalg.norm(xyz[2] - xyz[1], axis=1)*np.sin(theta)))/(self.Lx*self.Ly)
>>>>>>> aeba7e53

         cos_theta = np.sum((xyz[0] - xyz[1]) * (xyz[2] - xyz[1]), 1)

         theta = np.arccos(cos_theta)
         self.area = np.sum((0.5 * np.linalg.norm(xyz[0] - xyz[1], axis=1) *
                             np.linalg.norm(xyz[2] - xyz[1],axis=1) *
                             np.sin(theta))) / (self.Lx * self.Ly)

<<<<<<< HEAD
=======
        self.zcov= Points[:,2][np.all(np.array([Points[:,0] == min(Points[:,0]), Points[:,1] == min(Points[:,1])]), axis = 0)]

>>>>>>> aeba7e53

def calc_R(n1, n2, theta, pol):
    theta_t = np.arcsin((n1/n2)*np.sin(theta))
    Rs = np.abs((n1*np.cos(theta)-n2*np.cos(theta_t))/(n1*np.cos(theta)+n2*np.cos(theta_t)))**2
    Rp = np.abs((n1 * np.cos(theta_t) - n2 * np.cos(theta)) / (n1 * np.cos(theta_t) + n2 * np.cos(theta)))**2
    if pol == 's':
        return Rs
    if pol == 'p':
        return Rp
    else:
        return (Rs+Rp)/2

def exit_side(r_a, d, Lx, Ly):
    n = np.array([[0, -1, 0], [-1, 0, 0], [0, 1, 0], [1, 0, 0]])    # surface normals: top, right, bottom, left
    p_0 = np.array([[0, Ly, 0], [Lx, 0, 0], [0, 0, 0], [0, 0, 0]])  # points on each plane
    t = np.sum((p_0 - r_a) * n, axis=1) / np.sum(d * n, axis=1)     # r_intersect = r_a + t*d
    which_intersect = t > 0                                         # only want intersections of forward-travelling ray
    t[~which_intersect] = float('inf')                              # set others to inf to avoid finding when doing min
    which_side = np.argmin(t)                                       # find closest plane

    return which_side, t[which_side]


def calc_angle(x):

    v1 = np.array([0, 1])
    return np.math.atan2(np.linalg.det([x, v1]), np.dot(x, v1))  # - 180 to 180

def single_ray_stack(x, y,  nks, alphas, r_a_0, theta, phi, surfaces, widths, z_pos, I_thresh, pol):
    # final_res = 0: reflection
    # final_res = 1: transmission
    # This should get a list of surfaces and materials (optical constants, alpha + widths); there is one less surface than material
    # minimum is one surface and two materials
    # direction = 1: travelling down
    # direction = -1: travelling up

    #      incidence medium (0)
    # surface 0  ---------
    #           material 1
    # surface 1  ---------
    #           material 2
    # surface 2  ---------

    # should end when either material = final material (len(materials)-1) & direction == 1 or
    # material = 0 & direction == -1

    profile = np.zeros(len(z_pos))
    # do everything in microns
    A_per_layer = np.zeros(len(widths))

    direction = 1   # start travelling downwards; 1 = down, -1 = up
    mat_index = 0   # start in first medium
    surf_index = 0
    stop = False
    I = 1

    r_a = r_a_0 + np.array([x, y, 0])
    r_b = np.array([x, y, 0])           # set r_a and r_b so that ray has correct angle & intersects with first surface

    d = (r_b - r_a) / np.linalg.norm(r_b - r_a) # direction (unit vector) of ray
    n_passes = 0

    depths = []
    depth_indices = []
    for i1 in range(len(widths)):
        depth_indices.append((z_pos < np.cumsum(widths)[i1]) & (z_pos >= np.cumsum(widths)[i1 - 1]))
        depths.append(z_pos[depth_indices[i1]] - \
             np.cumsum(widths)[i1 - 1])


    while not stop:

        surf = surfaces[surf_index]

        r_a[0] = r_a[0]-surf.Lx*((r_a[0]+d[0]*(surf.zcov-r_a[2])/d[2])//surf.Lx)
        r_a[1] = r_a[1]-surf.Ly*((r_a[1]+d[1]*(surf.zcov-r_a[2])/d[2])//surf.Ly)

        if direction == 1:
            ni = nks[mat_index]
            nj = nks[mat_index + 1]

        else:
            ni = nks[mat_index-1]
            nj = nks[mat_index]

        res, theta, phi, r_a, d, _ = single_interface_check(r_a, d, ni,
                                     nj, surf, surf.Lx, surf.Ly, direction,
                                     surf.zcov, pol)

        if res == 0:  # reflection
            direction = -direction  # changing direction due to reflection

            # staying in the same material, so mat_index does not change, but surf_index does
            surf_index = surf_index + direction

        if res == 1:  # transmission
            surf_index = surf_index + direction
            mat_index = mat_index + direction  # is this right?


        I_b = I
        DA, stop, I, theta = traverse(widths[mat_index], theta, alphas[mat_index], x, y, I,
                                      depths[mat_index], I_thresh, direction)
        A_per_layer[mat_index] = np.real(A_per_layer[mat_index] + I_b - I)
        profile[depth_indices[mat_index]] = np.real(profile[depth_indices[mat_index]] + DA)

        n_passes = n_passes + 1

        if direction == 1 and mat_index == (len(widths) - 1):
            stop = True
            # have ended with transmission

        elif direction == -1 and mat_index == 0:
            stop = True
            # have ended with reflection

    return I, profile, A_per_layer, theta, phi

def single_ray_interface(x, y,  nks, r_a_0, theta, phi, surfaces, widths, pol, wl, Fr_or_TMM, lookuptable):

    direction = 1   # start travelling downwards; 1 = down, -1 = up
    mat_index = 0   # start in first medium
    surf_index = 0
    stop = False
    I = 1

    # could be done before to avoid recalculating every time
    r_a = r_a_0 + np.array([x, y, 0])
    r_b = np.array([x, y, 0])           # set r_a and r_b so that ray has correct angle & intersects with first surface
    d = (r_b - r_a) / np.linalg.norm(r_b - r_a) # direction (unit vector) of ray


    while not stop:

        surf = surfaces[surf_index]

        r_a[0] = r_a[0]-surf.Lx*((r_a[0]+d[0]*(surf.zcov-r_a[2])/d[2])//surf.Lx)
        r_a[1] = r_a[1]-surf.Ly*((r_a[1]+d[1]*(surf.zcov-r_a[2])/d[2])//surf.Ly)

        res, theta, phi, r_a, d, theta_loc = single_interface_check(r_a, d, nks[mat_index],
                                     nks[mat_index+1], surf, surf.Lx, surf.Ly, direction,
                                     surf.zcov, pol, wl, Fr_or_TMM, lookuptable)

        if res == 0:  # reflection
            direction = -direction # changing direction due to reflection

            # staying in the same material, so mat_index does not change, but surf_index does
            surf_index = surf_index + direction

            surface_A = [0, 10]

        if res == 1:  # transmission
            surf_index = surf_index + direction
            mat_index = mat_index + direction # is this right?

            surface_A = [0, 10]

        if res == 2:
            surface_A = [theta, theta_loc] # passed a list of absorption per layer in theta
            stop = True
            theta = 10 # theta is actually list of absorption per layer

        if direction == 1 and mat_index == (len(widths)-1):

            stop = True
            # have ended with transmission

        elif direction == -1 and mat_index == 0:
            stop = True

    return I, theta, phi, surface_A


def traverse(width, theta, alpha, x, y, I_i, positions, I_thresh, direction):

    stop = False
    DA = (alpha/abs(cos(theta)))*I_i*np.exp((-alpha*positions/abs(cos(theta))))
    I_back = I_i*np.exp(-alpha*width/abs(cos(theta)))
    if I_back < I_thresh:
        stop = True
        theta = None

    if direction == -1:
        DA = np.flip(DA)

    return DA, stop, I_back, theta


def decide_RT_Fresnel(n0, n1, theta, d, N, side, pol, rnd, wl = None, lookuptable = None):
    R = calc_R(n0, n1, theta, pol)

    if rnd <= R:  # REFLECTION
        d = np.real(d - 2 * np.dot(d, N) * N)
        d = d / np.linalg.norm(d)

    else:  # TRANSMISSION)
        # transmission, refraction
        # for now, ignore effect of k on refraction

        tr_par = np.real((n0 / n1) ** side) * (d - np.dot(d, N) * N)
        tr_perp = -sqrt(1 - np.linalg.norm(tr_par) ** 2) * N

        side = -side
        d = np.real(tr_par + tr_perp)
        d = d / np.linalg.norm(d)

    return d, side, None # never absorbed, A = False

def decide_RT_TMM(n0, n1, theta, d, N, side, pol, rnd, wl, lookuptable):
    data = lookuptable.loc[dict(side=side, pol=pol)].sel(angle=abs(theta), wl=wl*1e9, method='nearest')
    R = np.real(data['R'].data.item(0))
    T = np.real(data['T'].data.item(0))
    A_per_layer = np.real(data['Alayer'].data)


    if rnd <= R:  # REFLECTION

        d = np.real(d - 2 * np.dot(d, N) * N)
        d = d / np.linalg.norm(d)
        A = None

    elif (rnd > R) & (rnd <= (R+T)):   # TRANSMISSION
        # transmission, refraction
        # for now, ignore effect of k on refraction

        tr_par = ((np.real(n0) / np.real(n1)) ** side) * (d - np.dot(d, N) * N)

        tr_perp = -sqrt(1 - np.linalg.norm(tr_par) ** 2) * N

        side = -side
        d = np.real(tr_par + tr_perp)
        d = d / np.linalg.norm(d)
        A = None

    else:
        # absorption
        A = A_per_layer

    return d, side, A


def single_interface_check(r_a, d, ni, nj, tri, Lx, Ly, side, z_cov, pol, wl=None, Fr_or_TMM=0, lookuptable=None):
    decide = {0: decide_RT_Fresnel, 1: decide_RT_TMM}

    # weird stuff happens around edges; can get transmission counted as reflection
    d0 = d
    intersect = True
    checked_translation = False

    # [top, right, bottom, left]
    translation = np.array([[0, -Ly, 0], [-Lx, 0, 0], [0, Ly, 0], [Lx, 0, 0]])
    i1 = 0
    while intersect:
        i1 = i1+1

        result = check_intersect(r_a, d, tri)
        if result == False and not checked_translation:
            which_side, tt = exit_side(r_a, d, Lx, Ly)

            r_a = r_a + translation[which_side]
            checked_translation = True

        elif result == False and checked_translation:

            o_t = np.real(acos(d[2] / (np.linalg.norm(d) ** 2)))
            o_p = np.real(atan2(d[1], d[0]))

            if np.sign(d0[2]) == np.sign(d[2]):
                intersect = False
                final_res = 1

            else:
                intersect = False
                final_res = 0


        else:
            # there has been an intersection

            intersn = result[0] # coordinate of the intersection (3D)

            theta =  result[1]
            N = result[2]*side # so angles get worked out correctly, relative to incident face normal

            if side == 1:
                n0 = ni
                n1 = nj

            else:
                n0 = nj
                n1 = ni

            rnd = random()

            d, side, A = decide[Fr_or_TMM](n0, n1, theta, d, N, side, pol, rnd, wl, lookuptable)

            r_a = np.real(intersn + d / 1e9) # this is to make sure the raytracer doesn't immediately just find the same intersection again

            checked_translation = False # reset, need to be able to translate the ray back into the unit cell again if necessary

            if A is not None:
                intersect = False
                final_res = 2
                o_t = A
                o_p = 0

        # if we are above surface, going downwards, or below surface, going upwards, and we have not yet
        # reached z_cov, we should keep trying to translate, so want to set check_translation = false
        # we also need to update r_a so that check_translation can correctly identify the next unit cell
        # the ray will move into

        if (side == 1 and d[2] < 0 and r_a[2] > z_cov) or \
                (side == -1 and d[2] > 0 and r_a[2] < z_cov) and checked_translation:  # going down but above surface

            exit, t = exit_side(r_a, d, Lx, Ly)

            r_a = r_a + t*d + translation[exit]

            checked_translation = False

    return final_res, o_t, o_p, r_a, d, theta # theta is LOCAL incidence angle (relative to texture)

def check_intersect(r_a, d, tri):

    # all the stuff which is only surface-dependent (and not dependent on incoming direction) is
    # in the surface object tri.
    pref = 1 / np.sum(np.matlib.repmat(np.transpose([-d]), 1, tri.size).T * tri.crossP, axis=1)
    corner = r_a - tri.P_0s
    t = pref * np.sum(tri.crossP * corner, axis=1)
    u = pref * np.sum(np.cross(tri.P_2s - tri.P_0s, np.matlib.repmat(np.transpose([-d]), 1, tri.size).T) * corner, axis=1)
    v = pref * np.sum(np.cross(np.matlib.repmat(np.transpose([-d]), 1, tri.size).T, tri.P_1s - tri.P_0s) * corner, axis=1)
    As = np.vstack((t, u, v))

    which_intersect = (As[1, :] + As[2, :] <= 1) & (np.all(As[[1, 2],] >= -1e-10, axis=0)) & (As[0, :] > 0) # get errors if set exactly to zero.
    if sum(which_intersect) > 0:

        t = t[which_intersect]
        P0 = tri.P_0s[which_intersect]
        P1 = tri.P_1s[which_intersect]
        P2 = tri.P_2s[which_intersect]
        ind = np.argmin(t)
        t = min(t)

        intersn = r_a + t * d
        N = np.cross(P1[ind] - P0[ind], P2[ind] - P0[ind])
        N = N / np.linalg.norm(N)

        theta = atan(np.linalg.norm(np.cross(N, -d))/np.dot(N, -d))  # in radians, angle relative to plane
        return [intersn, theta, N]
    else:
        return False<|MERGE_RESOLUTION|>--- conflicted
+++ resolved
@@ -139,11 +139,7 @@
 
         xs = np.linspace(x_lim/100, x_lim-(x_lim/100), nx)
         ys = np.linspace(y_lim/100, y_lim-(y_lim/100), ny)
-<<<<<<< HEAD
-
-=======
-        
->>>>>>> aeba7e53
+
         if options['parallel']:
             allres = Parallel(n_jobs=options['n_jobs'])(delayed(RT_wl)
                                            (i1, wavelengths[i1], n_angles, nx, ny,
@@ -531,31 +527,17 @@
 
         self.find_area()
 
-<<<<<<< HEAD
         self.zcov= Points[:,2][np.all(np.array([Points[:,0] == min(Points[:,0]), Points[:,1] == min(Points[:,1])]), axis = 0)]
 
 
     def find_area(self):
-         xyz = np.stack((self.P_0s, self.P_1s, self.P_2s))
-=======
+        xyz = np.stack((self.P_0s, self.P_1s, self.P_2s))
         cos_theta = np.sum((xyz[0] - xyz[1])*(xyz[2] - xyz[1]), 1)
 
         theta = np.arccos(cos_theta)
         self.area = np.sum((0.5*np.linalg.norm(xyz[0] - xyz[1], axis =1)*np.linalg.norm(xyz[2] - xyz[1], axis=1)*np.sin(theta)))/(self.Lx*self.Ly)
->>>>>>> aeba7e53
-
-         cos_theta = np.sum((xyz[0] - xyz[1]) * (xyz[2] - xyz[1]), 1)
-
-         theta = np.arccos(cos_theta)
-         self.area = np.sum((0.5 * np.linalg.norm(xyz[0] - xyz[1], axis=1) *
-                             np.linalg.norm(xyz[2] - xyz[1],axis=1) *
-                             np.sin(theta))) / (self.Lx * self.Ly)
-
-<<<<<<< HEAD
-=======
-        self.zcov= Points[:,2][np.all(np.array([Points[:,0] == min(Points[:,0]), Points[:,1] == min(Points[:,1])]), axis = 0)]
-
->>>>>>> aeba7e53
+
+
 
 def calc_R(n1, n2, theta, pol):
     theta_t = np.arcsin((n1/n2)*np.sin(theta))
