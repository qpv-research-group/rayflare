# Copyright (C) 2021 Phoebe Pearce
#
# This file is part of RayFlare and is released under the GNU General Public License (GPL), version 3.
# Please see the LICENSE.txt file included as part of this package.
#
# Contact: p.pearce@unsw.edu.au

import numpy as np
import os
from scipy.spatial import Delaunay
from cmath import sin, cos, sqrt, acos, atan
from math import atan2
from random import random
from itertools import product
import xarray as xr
from sparse import COO, save_npz, stack
from joblib import Parallel, delayed
from copy import deepcopy
from warnings import warn

from rayflare.angles import fold_phi, make_angle_vector, overall_bin
from rayflare.utilities import get_matrices_or_paths, get_savepath
from rayflare.transfer_matrix_method.lookup_table import make_TMM_lookuptable


def RT(
    group,
    incidence,
    transmission,
    surf_name,
    options,
    structpath,
    Fr_or_TMM=0,
    front_or_rear="front",
    n_absorbing_layers=0,
    calc_profile=None,
    only_incidence_angle=False,
    widths=None,
    save=True,
    overwrite=False,
):
    """Calculates the reflection/transmission and absorption redistribution matrices for an interface using
    either a previously calculated TMM lookup table or the Fresnel equations.

    :param group: an RTgroup object containing the surface textures
    :param incidence: incidence medium
    :param transmission: transmission medium
    :param surf_name: name of the surface (to save matrices)
    :param options: dictionary of options
    :param structpath: file path where matrices will be stored or loaded from
    :param Fr_or_TMM: whether to use the Fresnel equations (0) or a TMM lookup table (1)
    :param front_or_rear: whether light is incident from the front or rear
    :param n_absorbing_layers: for a structure with multiple interface layers, where a TMM lookuptable is used, the number of layers in \
    the interface
    :param calc_profile: whether to save the relevant information to calculate the depth-dependent absorption \
    profile. List of layers where the profile should be calculated, or otherwise None
    :param only_incidence_angle: if True, the ray-tracing will only be performed for the incidence theta and phi \
    specified in the options.
    :param widths: if using TMM, width of the surface layers (in nm)
    :param save: whether to save redistribution matrices (True/False), default True
    :param overwrite: whether to overwrite existing matrices (True/False), default False

    :return: Number of returns depends on whether absorption profiles are being calculated; the first two items are
             always returned, the final one only if a profile is being calcualted.

                - allArrays: the R/T redistribution matrix at each wavelength, indexed as (wavelength, angle_bin_out, angle_bin_in)
                - absArrays: the absorption redistribution matrix (total absorption per layer), indexed as (wavelength, layer_out, angle_bin_in)
                - allres: xarray dataset storing the absorption profile data
    """

    existing_mats, path_or_mats = get_matrices_or_paths(
        structpath, surf_name, front_or_rear, calc_profile, overwrite
    )

    if existing_mats and not overwrite:
        return path_or_mats

    else:
        wavelengths = options["wavelengths"]
        n_rays = options["n_rays"]
        nx = options["nx"]
        ny = options["ny"]
        n_angles = int(np.ceil(n_rays / (nx * ny)))

        phi_sym = options["phi_symmetry"]
        n_theta_bins = options["n_theta_bins"]
        c_az = options["c_azimuth"]
        pol = options["pol"]

        if not options["parallel"]:
            n_jobs = 1

        else:
            n_jobs = options["n_jobs"] if hasattr(options, "n_jobs") else -1

        if calc_profile is not None:
            depth_spacing = options["depth_spacing"] * 1e9  # convert from m to nm
        else:
            depth_spacing = None

        if front_or_rear == "front":
            side = 1
        else:
            side = -1

        if Fr_or_TMM == 1:
            lookuptable = xr.open_dataset(os.path.join(structpath, surf_name + ".nc"))
            if front_or_rear == "rear":
                # side gets flipped here
                lookuptable = lookuptable.assign_coords(side=np.flip(lookuptable.side))
        else:
            lookuptable = None

        theta_spacing = (
            options["theta_spacing"] if hasattr(options, "theta_spacing") else "sin"
        )

        theta_intv, phi_intv, angle_vector = make_angle_vector(
            n_theta_bins, phi_sym, c_az, theta_spacing
        )

        print(len(angle_vector) / 2)

        if only_incidence_angle:
            print("Calculating matrix only for incidence theta/phi")
            if options["theta_in"] == 0:
                th_in = 0.0001
            else:
                th_in = options["theta_in"]

            angles_in = angle_vector[: int(len(angle_vector) / 2), :]
            n_reps = int(np.ceil(n_angles / len(angles_in)))
            thetas_in = np.tile(th_in, n_reps)
            n_angles = n_reps

            if options["phi_in"] == "all":
                # get relevant phis
                phis_in = np.tile(options["phi_in"], n_reps)
            else:
                if options["phi_in"] == 0:
                    phis_in = np.tile(0.0001, n_reps)

                else:
                    phis_in = np.tile(options["phi_in"], n_reps)

        else:
            if options["random_ray_angles"]:
                thetas_in = np.random.random(n_angles) * np.pi / 2
                phis_in = np.random.random(n_angles) * 2 * np.pi
            else:
                angles_in = angle_vector[: int(len(angle_vector) / 2), :]
                if n_angles / len(angles_in) < 1:
                    warn(
                        "The number of rays is not sufficient to populate the redistribution matrix!"
                    )
                n_reps = int(np.ceil(n_angles / len(angles_in)))
                thetas_in = np.tile(angles_in[:, 1], n_reps)[:n_angles]
                phis_in = np.tile(angles_in[:, 2], n_reps)[:n_angles]

        if front_or_rear == "front":
            mats = [incidence]
        else:
            mats = [transmission]

        if group.materials is not None:
            for mat_i in group.materials:
                mats.append(mat_i)

        if front_or_rear == "front":
            mats.append(transmission)
        else:
            mats.append(incidence)

        # list of lists: first in tuple is front incidence
        if front_or_rear == "front":
            surfaces = [x[0] for x in group.textures]

        else:
            surfaces = [x[1] for x in group.textures]

        nks = np.empty((len(mats), len(wavelengths)), dtype=complex)

        for i1, mat in enumerate(mats):
            nks[i1] = mat.n(wavelengths) + 1j * mat.k(wavelengths)

        h = max(surfaces[0].Points[:, 2])
        x_limits = (
            options["x_limits"]
            if "x_limits" in options
            else [
                surfaces[0].x_min + 0.01 * surfaces[0].Lx,
                surfaces[0].x_max - 0.01 * surfaces[0].Lx,
            ]
        )
        y_limits = (
            options["y_limits"]
            if "y_limits" in options
            else [
                surfaces[0].y_min + 0.01 * surfaces[0].Ly,
                surfaces[0].y_max - 0.01 * surfaces[0].Ly,
            ]
        )

        if options["random_ray_position"]:
            xs = np.random.uniform(x_limits[0], x_limits[1], nx)
            ys = np.random.uniform(y_limits[0], y_limits[1], ny)

        else:
            xs = np.linspace(x_limits[0], x_limits[1], nx)
            ys = np.linspace(y_limits[0], y_limits[1], ny)

        allres = Parallel(n_jobs=n_jobs)(
            delayed(RT_wl)(
                i1,
                wavelengths[i1],
                n_angles,
                nx,
                ny,
                widths,
                thetas_in,
                phis_in,
                h,
                xs,
                ys,
                nks,
                surfaces,
                pol,
                phi_sym,
                theta_intv,
                phi_intv,
                angle_vector,
                Fr_or_TMM,
                n_absorbing_layers,
                lookuptable,
                calc_profile,
                depth_spacing,
                side,
            )
            for i1 in range(len(wavelengths))
        )

        allArrays = stack([item[0] for item in allres])
        absArrays = stack([item[1] for item in allres])

        if save:
            save_npz(path_or_mats[0], allArrays)
            save_npz(path_or_mats[1], absArrays)

        if Fr_or_TMM > 0 and calc_profile is not None:
            profile = xr.concat([item[3] for item in allres], "wl")
            intgr = xr.concat([item[4] for item in allres], "wl")
            intgr.name = "intgr"
            profile.name = "profile"

            intgr = intgr.where(intgr > 0, 0)
            profile = profile.where(profile > 0, 0)

            allres = xr.merge([intgr, profile])

            if save:
                allres.to_netcdf(path_or_mats[2])

            return allArrays, absArrays, allres

        else:
            return allArrays, absArrays


def RT_wl(
    i1,
    wl,
    n_angles,
    nx,
    ny,
    widths,
    thetas_in,
    phis_in,
    h,
    xs,
    ys,
    nks,
    surfaces,
    pol,
    phi_sym,
    theta_intv,
    phi_intv,
    angle_vector,
    Fr_or_TMM,
    n_abs_layers,
    lookuptable,
    calc_profile,
    depth_spacing,
    side,
):
    print("wavelength = ", wl * 1e9)

    theta_out = np.zeros((n_angles, nx * ny))
    phi_out = np.zeros((n_angles, nx * ny))
    A_surface_layers = np.zeros((n_angles, nx * ny, n_abs_layers))
    theta_local_incidence = np.zeros((n_angles, nx * ny))
    print("n angles", n_angles, nx * ny)

    for i2 in range(n_angles):

        theta = thetas_in[i2]
        phi = phis_in[i2]
        r = abs((h + 1e-6) / cos(theta))
        r_a_0 = np.real(
            np.array(
                [r * sin(theta) * cos(phi), r * sin(theta) * sin(phi), r * cos(theta)]
            )
        )
        for c, vals in enumerate(product(xs, ys)):
            _, th_o, phi_o, surface_A = single_ray_interface(
                vals[0],
                vals[1],
                nks[:, i1],
                r_a_0,
                theta,
                phi,
                surfaces,
                pol,
                wl,
                Fr_or_TMM,
                lookuptable,
            )

            if th_o < 0:  # can do outside loup with np.where
                th_o = -th_o
                phi_o = phi_o + np.pi
            theta_out[i2, c] = th_o
            phi_out[i2, c] = phi_o
            A_surface_layers[i2, c] = surface_A[0]
            theta_local_incidence[i2, c] = np.real(surface_A[1])

    phi_out = fold_phi(phi_out, phi_sym)
    phis_in = fold_phi(phis_in, phi_sym)

    if side == -1:
        not_absorbed = np.where(theta_out < (np.pi + 0.1))
        thetas_in = np.pi - thetas_in
        # phis_in = np.pi-phis_in # unsure about this part

        theta_out[not_absorbed] = np.pi - theta_out[not_absorbed]
        # phi_out = np.pi-phi_out # unsure about this part

    theta_local_incidence = np.abs(theta_local_incidence)
    n_thetas = len(theta_intv) - 1

    if Fr_or_TMM > 0:
        # now we need to make bins for the absorption
        theta_intv = np.append(theta_intv, 11)
        phi_intv = phi_intv + [np.array([0])]

    # xarray: can use coordinates in calculations using apply!
    binned_theta_in = np.digitize(thetas_in, theta_intv, right=True) - 1

    binned_theta_out = np.digitize(theta_out, theta_intv, right=True) - 1
    # -1 to give the correct index for the bins in phi_intv

    phi_in = xr.DataArray(
        phis_in,
        coords={"theta_bin": (["angle_in"], binned_theta_in)},
        dims=["angle_in"],
    )

    bin_in = (
        phi_in.groupby("theta_bin")
        .map(overall_bin, args=(phi_intv, angle_vector[:, 0]))
        .data
    )

    phi_out = xr.DataArray(
        phi_out,
        coords={"theta_bin": (["angle_in", "position"], binned_theta_out)},
        dims=["angle_in", "position"],
    )

    bin_out = (
        phi_out.groupby("theta_bin")
        .map(overall_bin, args=(phi_intv, angle_vector[:, 0]))
        .data
    )

    out_mat = np.zeros((len(angle_vector), int(len(angle_vector) / 2)))
    # everything is coming in from above so we don't need 90 -> 180 in incoming bins
    A_mat = np.zeros((n_abs_layers, int(len(angle_vector) / 2)))

    n_rays_in_bin = np.zeros(int(len(angle_vector) / 2))
    n_rays_in_bin_abs = np.zeros(int(len(angle_vector) / 2))

    # print(side, theta_local_incidence)

    binned_local_angles = np.digitize(theta_local_incidence, theta_intv, right=True) - 1

    local_angle_mat = np.zeros(
        (int((len(theta_intv) - 1) / 2), int(len(angle_vector) / 2))
    )

    if side == 1:
        offset = 0
    else:
        offset = int(len(angle_vector) / 2)

    for l1 in range(len(thetas_in)):
        for l2 in range(nx * ny):
            n_rays_in_bin[bin_in[l1] - offset] += 1
            if binned_theta_out[l1, l2] <= (n_thetas - 1):
                # reflected or transmitted
                out_mat[bin_out[l1, l2], bin_in[l1] - offset] += 1

            else:
                # absorbed in one of the surface layers
                n_rays_in_bin_abs[bin_in[l1] - offset] += 1
                per_layer = A_surface_layers[l1, l2]
                A_mat[:, bin_in[l1] - offset] += per_layer
                # print(side, binned_local_angles[l1, l2], bin_in[l1], offset)
                local_angle_mat[binned_local_angles[l1, l2], bin_in[l1] - offset] += 1

    # normalize
    out_mat = np.divide(out_mat, n_rays_in_bin, where=n_rays_in_bin != 0)
    overall_abs_frac = np.divide(
        n_rays_in_bin_abs, n_rays_in_bin, where=n_rays_in_bin != 0
    )
    abs_scale = np.divide(
        overall_abs_frac, np.sum(A_mat, 0), where=np.sum(A_mat, 0) != 0
    )

    intgr = np.divide(
        np.sum(A_mat, 0),
        n_rays_in_bin_abs,
        where=n_rays_in_bin_abs != 0,
        out=np.zeros_like(n_rays_in_bin_abs),
    )
    A_mat = abs_scale * A_mat
    out_mat[np.isnan(out_mat)] = 0
    A_mat[np.isnan(A_mat)] = 0

    out_mat = COO(out_mat)  # sparse matrix
    A_mat = COO(A_mat)

    if Fr_or_TMM > 0:
        local_angle_mat = np.divide(
            local_angle_mat,
            np.sum(local_angle_mat, 0),
            where=np.sum(local_angle_mat, 0) != 0,
            out=np.zeros_like(local_angle_mat),
        )
        local_angle_mat[np.isnan(local_angle_mat)] = 0
        local_angle_mat = COO(local_angle_mat)

        if calc_profile is not None:
            n_a_in = int(len(angle_vector) / 2)
            thetas = angle_vector[:n_a_in, 1]
            unique_thetas = np.unique(thetas)

            # print(side, "local angle mat", local_angle_mat.todense())

            profile = make_profiles_wl(
                unique_thetas,
                n_a_in,
                side,
                widths,
                local_angle_mat,
                wl,
                lookuptable,
                pol,
                depth_spacing,
                calc_profile,
            )

            profile = profile.rename({"dim_0": "z"})

            intgr = xr.DataArray(
                intgr,
                dims=["global_index"],
                coords={"global_index": np.arange(0, n_a_in)},
            ).fillna(0)

            return out_mat, A_mat, local_angle_mat, profile, intgr

        else:
            return out_mat, A_mat, local_angle_mat

    else:
        return out_mat, A_mat


def make_lookuptable_rt_structure(
    textures, materials, incidence, transmission, options, save_location="default"
):

    inc_for_lookuptable = []
    trn_for_lookuptable = []
    layers_for_lookuptable = []
    coherent_for_lookuptable = []
    coherency_list_for_lookuptable = []
    names_for_lookuptable = []
    prof_layers_for_lookuptable = []
    tmm_or_fresnel = []
    n_layers = []
    widths = []
    prof_layers_list = []

    for i1, text in enumerate(textures):
        if hasattr(text[0], "interface_layers"):
            if i1 > 0:
                inc_for_lookuptable.append(materials[i1 - 1])
            else:
                inc_for_lookuptable.append(incidence)

            layers_for_lookuptable.append(text[0].interface_layers)

            if i1 < len(textures) - 1:
                trn_for_lookuptable.append(materials[i1])

            else:
                trn_for_lookuptable.append(transmission)

            if hasattr(text[0], "coherency_list"):
                coherent_for_lookuptable.append(False)
                coherency_list_for_lookuptable.append(text[0].coherency_list)

            else:
                coherent_for_lookuptable.append(True)
                coherency_list_for_lookuptable.append(None)

            if hasattr(text[0], "prof_layers"):
                prof_layers_for_lookuptable.append(text[0].prof_layers)
                prof_layers_list.append(text[0].prof_layers)

            else:
                prof_layers_for_lookuptable.append(None)
                prof_layers_list.append(None)

            names_for_lookuptable.append(text[0].name + "int_{}".format(i1))
            tmm_or_fresnel.append(1)
            n_layers.append(len(text[0].interface_layers))

            widths.append([x.width * 1e9 for x in text[0].interface_layers])

        else:
            tmm_or_fresnel.append(0)
            n_layers.append(0)
            prof_layers_list.append(None)
            widths.append(None)

    savepath = get_savepath(save_location, options["project_name"])

    # print(len(layers_for_lookuptable), len(inc_for_lookuptable),
    #           len(trn_for_lookuptable), len(coherent_for_lookuptable),
    #             len(coherency_list_for_lookuptable), len(names_for_lookuptable),
    #             len(prof_layers_for_lookuptable))

    for (layers, inc, trn, coh, coh_list, name, prof_layers) in zip(
        layers_for_lookuptable,
        inc_for_lookuptable,
        trn_for_lookuptable,
        coherent_for_lookuptable,
        coherency_list_for_lookuptable,
        names_for_lookuptable,
        prof_layers_for_lookuptable,
    ):

        make_TMM_lookuptable(
            layers,
            inc,
            trn,
            name,
            options,
            savepath,
            coherent=coh,
            coherency_list=coh_list,
            prof_layers=prof_layers,
            sides=None,
        )

    return tmm_or_fresnel, savepath, n_layers, prof_layers_list, widths


def calculate_interface_profiles(
    data_prof_layers,
    A_in_prof_layers,
    prof_layer_list_i,
    local_thetas_i,
    directions_i,
    z_list,
    offsets,
    lookuptable,
    wl,
    pol,
    depth_spacing,
):
    def profile_per_layer(x, z, offset, side):
        layer_index = x.coords["layer"].item(0) - 1

        part1 = x[:, 0] * np.exp(x[:, 4] * z[layer_index])
        part2 = x[:, 1] * np.exp(-x[:, 4] * z[layer_index])
        part3 = (x[:, 2] + 1j * x[:, 3]) * np.exp(1j * x[:, 5] * z[layer_index])
        part4 = (x[:, 2] - 1j * x[:, 3]) * np.exp(-1j * x[:, 5] * z[layer_index])
        result = np.real(part1 + part2 + part3 + part4)

        if side == -1:
            result = np.flip(result, 1)
        return result.reduce(np.sum, axis=0).assign_coords(
            dim_0=z[layer_index] + offset[layer_index]
        )

    def profile_per_angle(x, z, offset, side):
        by_layer = x.groupby("layer").map(
            profile_per_layer, z=z, offset=offset, side=side
        )
        return by_layer

    th_array = np.abs(local_thetas_i)
    front_incidence = np.where(directions_i == 1)[0]
    rear_incidence = np.where(directions_i == -1)[0]

    # need to scale absorption profile for each ray depending on
    # how much intensity was left in it when that ray was absorbed (this is done for total absorption inside
    # single_ray_stack)

    if len(front_incidence) > 0:

        A_lookup_front = lookuptable.Alayer.loc[
            dict(side=1, pol=pol, layer=prof_layer_list_i)
        ].interp(angle=th_array[front_incidence], wl=wl * 1e9)
        data_front = data_prof_layers[front_incidence]

        ## CHECK! ##
        non_zero = xr.where(A_lookup_front > 1e-10, A_lookup_front, np.nan)

        scale_factor = (
            np.divide(data_front, non_zero).mean(dim="layer", skipna=True).data
        )  # can get slight differences in values between layers due to lookuptable resolution

        # layers because lookuptable angles are not exactly the same as the angles of the rays when absorbed. Take mean.
        # TODO: check what happens when one of these is zero or almost zero?

        # note that if a ray is absorbed in the interface on the first pass, the absorption per layer
        # recorded in A_interfaces will be LARGER than the A from the lookuptable because the lookuptable
        # includes front surface reflection, and by definition if the ray was absorbed it was not reflected
        # so the sum of the absorption per layer recorded in A_interfaces is 1 while the sum of the absorption in the
        # lookuptable is 1 - R - T.

        params_front = lookuptable.Aprof.loc[
            dict(side=1, pol=pol, layer=prof_layer_list_i)
        ].interp(angle=th_array[front_incidence], wl=wl * 1e9)

        s_params = params_front.loc[
            dict(coeff=["A1", "A2", "A3_r", "A3_i"])
        ]  # have to scale these to make sure integrated absorption is correct
        c_params = params_front.loc[
            dict(coeff=["a1", "a3"])
        ]  # these should not be scaled

        scale_res = s_params * scale_factor[:, None, None]

        params_front = xr.concat((scale_res, c_params), dim="coeff")

        ans_front = (
            params_front.groupby("angle", squeeze=False)
            .map(profile_per_angle, z=z_list, offset=offsets, side=1)
            .drop("coeff")
        )

        profile_front = ans_front.reduce(np.sum, ["angle"]).fillna(0)

    else:
        profile_front = 0

    if len(rear_incidence) > 0:

        A_lookup_back = lookuptable.Alayer.loc[
            dict(side=-1, pol=pol, layer=prof_layer_list_i)
        ].interp(angle=th_array[rear_incidence], wl=wl * 1e9)

        data_back = data_prof_layers[rear_incidence]

        non_zero = xr.where(A_lookup_back > 1e-10, A_lookup_back, np.nan)

        scale_factor = (
            np.divide(data_back, non_zero).mean(dim="layer", skipna=True).data
        )  # can get slight differences in values between layers

        params_back = lookuptable.Aprof.loc[
            dict(side=-1, pol=pol, layer=prof_layer_list_i)
        ].interp(angle=th_array[rear_incidence], wl=wl * 1e9)

        s_params = params_back.loc[
            dict(coeff=["A1", "A2", "A3_r", "A3_i"])
        ]  # have to scale these to make sure integrated absorption is correct
        c_params = params_back.loc[
            dict(coeff=["a1", "a3"])
        ]  # these should not be scaled

        scale_res = s_params * scale_factor[:, None, None]

        params_back = xr.concat((scale_res, c_params), dim="coeff")

        ans_back = (
            params_back.groupby("angle", squeeze=False)
            .map(profile_per_angle, z=z_list, offset=offsets, side=-1)
            .drop("coeff")
        )

        profile_back = ans_back.reduce(np.sum, ["angle"]).fillna(0)

    else:

        profile_back = 0

    profile = profile_front + profile_back

    integrated_profile = np.sum(profile.reduce(np.trapz, dim="dim_0", dx=depth_spacing))

    A_corr = np.sum(A_in_prof_layers)

    scale_profile = np.real(
        np.divide(
            A_corr,
            integrated_profile,
            where=integrated_profile > 0,
            out=np.zeros_like(A_corr),
        )
    ).data

    interface_profile = scale_profile * profile.reduce(np.sum, dim="layer")

    return interface_profile.data


class rt_structure:
    """Set up structure for RT calculations.

    :param textures: list of surface textures. Each entry in the list is another list of two RTSurface objects,
        describing what the surface looks like for front and rear incidence, respectively
    :param materials: list of Solcore materials for each layer (excluding the incidence and transmission medium)
    :param widths: list widths of the layers in m
    :param incidence: incidence medium (Solcore material)
    :param transmission: transmission medium (Solcore material)
    :param options: dictionary/object with options for the calculation; only used if pre-computing lookup tables using TMM
    :param use_TMM: if True, use TMM to pre-compute lookup tables for the structure. Surface layers
            most be specified in the relevant textures.
    :param save_location: location to save the lookup tables; only used if pre-computing lookup tables using TMM
    """

    def __init__(
        self,
        textures,
        materials,
        widths,
        incidence,
        transmission,
        options=None,
        use_TMM=False,
        save_location="default",
    ):

        self.textures = textures
        self.widths = widths

        mats = [incidence]
        for mati in materials:
            mats.append(mati)
        mats.append(transmission)

        self.mats = mats

        surfs_no_offset = [deepcopy(x[0]) for x in textures]
        # this is stupid but I don't know how else to do it. Custom deepcopy implemented for RTSurface

        cum_width = np.cumsum([0] + widths) * 1e6  # convert to um

        surfaces = []

        for i1, text in enumerate(surfs_no_offset):
            text.shift(cum_width[i1])
            surfaces.append(text)

        self.surfaces = surfaces
        self.surfs_no_offset = surfs_no_offset
        self.cum_width = cum_width
        self.width = np.sum(widths)

        if use_TMM:
            print("Pre-computing TMM lookup table(s)")

            if options is None:
                raise (ValueError("Must provide options to pre-compute lookup tables"))

            else:
                (
                    self.tmm_or_fresnel,
                    self.save_location,
                    self.n_interface_layers,
                    self.prof_layers,
                    self.interface_layer_widths,
                ) = make_lookuptable_rt_structure(
                    textures, materials, incidence, transmission, options, save_location
                )

        else:
            self.tmm_or_fresnel = [0] * len(textures)  # no lookuptables

    def calculate(self, options):
        """Calculates the reflected, absorbed and transmitted intensity of the structure for the wavelengths and angles
        defined.

        :param options: options for the calculation. Relevant entries are:

           - wavelength: Wavelengths (in m) in which calculate the data. An array.
           - theta_in: Polar angle (in radians) of the incident light.
           - phi_in: azimuthal angle (in radians) of the incident light.
           - I_thresh: once the intensity reaches this fraction of the incident light, the light is considered to be absorbed.
           - pol: Polarisation of the light: 's', 'p' or 'u'.
           - depth_spacing_bulk: depth spacing for absorption profile calculations in the bulk (m)
           - depth_spacing: depth spacing for absorption profile calculations in interface layers (m)
           - nx and ny: number of points to scan across the surface in the x and y directions (integers)
           - random_ray_position: True/False. instead of scanning across the surface, choose nx*ny points randomly
           - randomize_surface: True/False. Randomize the ray position in the x/y direction before each surface interaction
           - parallel: True/False. Whether to execute calculations in parallel
           - n_jobs: n_jobs argument for Parallel function of joblib. Controls how many threads are used.
           - x_limits: x limits (in same units as the size of the RTSurface) between which incident rays will be generated
           - y_limits: y limits (in same units as the size of the RTSurface) between which incident rays will be generated

        :return: A dictionary with the R, A and T at the specified wavelengths and angle.
        """

        wavelengths = options["wavelengths"]
        theta = options["theta_in"]
        phi = options["phi_in"]
        I_thresh = options["I_thresh"]
        periodic = options["periodic"] if "periodic" in options else 1
        depth_spacing_interfaces = (
            options["depth_spacing"] * 1e9 if "depth_spacing" in options else 1
        )

        if not options["parallel"]:
            n_jobs = 1

        else:
            n_jobs = options["n_jobs"] if hasattr(options, "n_jobs") else -1

        widths = self.widths[:]
        widths.insert(0, 0)
        widths.append(0)
        widths = 1e6 * np.array(widths)  # convert to um

        z_space = 1e6 * options["depth_spacing_bulk"]  # convert from m to um
        z_pos = np.arange(0, sum(widths), z_space)

        mats = self.mats[:]
        surfaces = self.surfaces[:]

        if sum(self.tmm_or_fresnel) > 0:
            name_list = [x.name for x in surfaces]

            tmm_args = [
                1,
                self.tmm_or_fresnel,
                self.save_location,
                name_list,
                self.n_interface_layers,
                self.prof_layers,
                self.interface_layer_widths,
                depth_spacing_interfaces,
            ]

        else:
            tmm_args = [0, 0, 0, 0, 0, 0]

        nks = np.empty((len(mats), len(wavelengths)), dtype=complex)
        alphas = np.empty((len(mats), len(wavelengths)))
        # R = np.zeros(len(wavelengths))
        # T = np.zeros(len(wavelengths))
        #
        # absorption_profiles = np.zeros((len(wavelengths), len(z_pos)))
        # A_layer = np.zeros((len(wavelengths), len(widths)))

        for i1, mat in enumerate(mats):
            nks[i1] = mat.n(wavelengths) + 1j * mat.k(wavelengths)
            alphas[i1] = mat.k(wavelengths) * 4 * np.pi / (wavelengths * 1e6)

        h = max(surfaces[0].Points[:, 2])
        r = abs((h + 1e-6) / cos(theta))
        r_a_0 = np.real(
            np.array(
                [r * sin(theta) * cos(phi), r * sin(theta) * sin(phi), r * cos(theta)]
            )
        )

        x_limits = (
            options["x_limits"]
            if "x_limits" in options
            else [
                surfaces[0].x_min + 0.01 * surfaces[0].Lx,
                surfaces[0].x_max - 0.01 * surfaces[0].Lx,
            ]
        )
        y_limits = (
            options["y_limits"]
            if "y_limits" in options
            else [
                surfaces[0].y_min + 0.01 * surfaces[0].Ly,
                surfaces[0].y_max - 0.01 * surfaces[0].Ly,
            ]
        )

        nx = options["nx"]
        ny = options["ny"]

        if options["random_ray_position"]:
            xs = np.random.uniform(x_limits[0], x_limits[1], nx)
            ys = np.random.uniform(y_limits[0], y_limits[1], ny)

        else:
            xs = np.linspace(x_limits[0], x_limits[1], nx)
            ys = np.linspace(y_limits[0], y_limits[1], ny)

        # need to calculate r_a and r_b
        # a total of n_rays will be traced; this is divided by the number of x and y points to scan so we know
        # how many times we need to repeat
        n_reps = int(np.ceil(options["n_rays"] / (nx * ny)))

        # thetas and phis divided into
        # thetas = np.zeros((n_reps * nx * ny, len(wavelengths)))
        # phis = np.zeros((n_reps * nx * ny, len(wavelengths)))
        # n_passes = np.zeros((n_reps * nx * ny, len(wavelengths)))
        # n_interactions = np.zeros((n_reps * nx * ny, len(wavelengths)))
        # Is = np.zeros((n_reps * nx * ny, len(wavelengths)))

        pol = options["pol"]
        randomize = options["randomize_surface"]

        initial_mat = (
            options["initial_material"] if "initial_material" in options else 0
        )
        initial_dir = (
            options["initial_direction"] if "initial_direction" in options else 1
        )

        allres = Parallel(n_jobs=n_jobs)(
            delayed(parallel_inner)(
                nks[:, i1],
                alphas[:, i1],
                r_a_0,
                surfaces,
                widths,
                z_pos,
                I_thresh,
                pol,
                nx,
                ny,
                n_reps,
                xs,
                ys,
                randomize,
                initial_mat,
                initial_dir,
                periodic,
                tmm_args + [wavelengths[i1]],
            )
            for i1 in range(len(wavelengths))
        )

        Is = np.stack([item[0] for item in allres])
        absorption_profiles = np.stack([item[1] for item in allres])
        A_layer = np.stack([item[2] for item in allres])
        thetas = np.stack([item[3] for item in allres])
        phis = np.stack([item[4] for item in allres])
        n_passes = np.stack([item[5] for item in allres])
        n_interactions = np.stack([item[6] for item in allres])
        A_interfaces = [item[7] for item in allres]
        # local_thetas = [item[8] for item in allres]
        # directions = [item[9] for item in allres]
        profile_interfaces = [item[8] for item in allres]

        # process A_interfaces

        if sum(self.tmm_or_fresnel) > 0:

            A_per_interface = [
                np.zeros((len(wavelengths), n_l)) for n_l in self.n_interface_layers
            ]

            interface_profiles = [[] for _ in self.n_interface_layers]

            for i1, per_wl in enumerate(A_interfaces):  # loop through wavelengths

                for j1, interf in enumerate(per_wl):  # loop through interfaces
                    A_per_interface[j1][i1] = interf

                    if len(profile_interfaces[i1][j1]) > 0:
                        # print("prof shape", profile_interfaces[i1][j1].shape)
                        interface_profiles[j1].append(profile_interfaces[i1][j1])

            interface_profiles = [
                np.stack(x) if len(x) > 0 else x for x in interface_profiles
            ]

        else:
            A_per_interface = 0
            interface_profiles = 0

        non_abs = ~np.isnan(thetas)

        refl = np.logical_and(
            non_abs,
            np.less_equal(np.real(thetas), np.pi / 2, where=non_abs),
        )
        trns = np.logical_and(
            non_abs, np.greater(np.real(thetas), np.pi / 2, where=non_abs)
        )

        R = np.real(Is * refl).T / (n_reps * nx * ny)
        T = np.real(Is * trns).T / (n_reps * nx * ny)
        R = np.sum(R, 0)
        T = np.sum(T, 0)

        refl_0 = (
            non_abs
            * np.less_equal(np.real(thetas), np.pi / 2, where=non_abs)
            * (n_passes == 0)
        )
        R0 = np.real(Is * refl_0).T / (n_reps * nx * ny)
        R0 = np.sum(R0, 0)

        absorption_profiles[absorption_profiles < 0] = 0

        return {
            "R": R,
            "T": T,
            "A_per_layer": A_layer[:, 1:-1],
            "profile": absorption_profiles / 1e3,
            "thetas": thetas,
            "phis": phis,
            "R0": R0,
            "n_passes": n_passes,
            "n_interactions": n_interactions,
            "A_per_interface": A_per_interface,
            "A_interfaces": A_interfaces,
            "interface_profiles": interface_profiles,
        }

    def calculate_profile(self, options):
        prof_results = self.calculate(options)
        return prof_results


def make_tmm_args(arg_list):
    # print("TMM lookup tables used for interfaces: {}".format([i1 for i1, x in enumerate(arg_list[1]) if x == 1]))
    # construct additional arguments to be passed to ray-tracer: wavelength, lookuptables, and to use TMM (1)
    additional_tmm_args = []
    prof_layers = []
    interface_layer_widths = []

    for i1, val in enumerate(arg_list[1]):

        if val == 1:

            structpath = arg_list[2]
            surf_name = arg_list[3][i1] + "int_{}".format(i1)
            lookuptable = xr.open_dataset(os.path.join(structpath, surf_name + ".nc"))
            additional_tmm_args.append(
                {"wl": arg_list[-1], "Fr_or_TMM": 1, "lookuptable": lookuptable}
            )
            prof_layers.append(arg_list[5][i1])
            interface_layer_widths.append(arg_list[6][i1])

        else:
            additional_tmm_args.append({})
            prof_layers.append(None)
            interface_layer_widths.append(None)

    return additional_tmm_args, prof_layers, interface_layer_widths, arg_list[7]


def parallel_inner(
    nks,
    alphas,
    r_a_0,
    surfaces,
    widths,
    z_pos,
    I_thresh,
    pol,
    nx,
    ny,
    n_reps,
    xs,
    ys,
    randomize,
    initial_mat,
    initial_dir,
    periodic,
    tmm_args=None,
):

    if tmm_args is None:
        tmm_args = [0]

    profile_arrays = [[] for _ in range(len(surfaces))]

    if tmm_args[0] > 0:
        (
            additional_tmm_args,
            prof_layer_list,
            interface_layer_widths,
            depth_spacing_int,
        ) = make_tmm_args(tmm_args)

        A_in_interfaces = [np.zeros(n_l) for n_l in tmm_args[4]]

        # pre-generate z positions and arrays if necessary
        z_lists = [[] for _ in range(len(surfaces))]
        offsets = [[] for _ in range(len(surfaces))]

        for j1, prof_layer_i in enumerate(prof_layer_list):

            if prof_layer_i is None:
                # will not calculate profiles for this list.
                z_lists[j1] = 0
                offsets[j1] = 0

            else:

                n_z_points = 0
                widths_int = interface_layer_widths[j1]
                for k1, l_w in enumerate(widths_int):
                    z_lists[j1].append(
                        xr.DataArray(np.arange(0, l_w, depth_spacing_int))
                    )
                    if k1 + 1 in prof_layer_i:
                        n_z_points += len(z_lists[j1][-1])

                profile_arrays[j1] = np.zeros(n_z_points)
                offsets[j1] = np.cumsum([0] + widths_int)[:-1]

    else:
        additional_tmm_args = [{} for _ in range(len(surfaces))]
        A_in_interfaces = 0

    print("1wl")

    # thetas and phis divided into
    thetas = np.zeros(n_reps * nx * ny)
    phis = np.zeros(n_reps * nx * ny)
    n_passes = np.zeros(n_reps * nx * ny)
    n_interactions = np.zeros(n_reps * nx * ny)
    A_layer = np.zeros(len(widths))
    Is = np.zeros(n_reps * nx * ny)

    A_interfaces = [[] for _ in range(len(surfaces) + 1)]
    local_thetas = [[] for _ in range(len(surfaces) + 1)]
    directions = [[] for _ in range(len(surfaces) + 1)]

    profiles = np.zeros(len(z_pos))

    for j1 in range(n_reps):
        offset = j1 * nx * ny

        for c, vals in enumerate(product(xs, ys)):
            (
                I,
                profile,
                A_per_layer,
                th_o,
                phi_o,
                n_pass,
                n_interact,
                A_interface_array,
                A_interface_index,
                th_local,
                direction,
            ) = single_ray_stack(
                vals[0],
                vals[1],
                nks,
                alphas,
                r_a_0,
                surfaces,
                additional_tmm_args,
                widths,
                z_pos,
                I_thresh,
                pol,
                randomize,
                initial_mat,
                initial_dir,
                periodic,
            )

            A_interfaces[A_interface_index].append(A_interface_array)
            profiles += profile / (n_reps * nx * ny)
            thetas[c + offset] = th_o
            phis[c + offset] = phi_o
            Is[c + offset] = np.real(I)
            A_layer += A_per_layer / (n_reps * nx * ny)
            n_passes[c + offset] = n_pass
            n_interactions[c + offset] = n_interact
            local_thetas[A_interface_index].append(np.real(th_local))
            directions[A_interface_index].append(direction)

    A_interfaces = A_interfaces[1:]
    # index 0 are all entries for non-interface-absorption events.
    local_thetas = local_thetas[1:]
    directions = directions[1:]

    if tmm_args[0] > 0:
        # process A_interfaces

        for i1, layer_data in enumerate(A_interfaces):
            # A_interfaces is a list of lists; [[list of absorption events in interface 1],
            # [list of absorption events in interface 2], ...].

            if len(layer_data) > 0:

                data = np.stack(layer_data)

                A_in_interfaces[i1] = np.sum(data, axis=0) / (n_reps * nx * ny)

                if prof_layer_list[i1] is not None:

                    lookuptable = additional_tmm_args[i1]["lookuptable"]
                    wl = additional_tmm_args[i1]["wl"]

                    A_in_profile_layers = A_in_interfaces[i1][
                        np.array(prof_layer_list[i1]) - 1
                    ]  # total absorption per layer
                    data_profile_layers = data[
                        :, np.array(prof_layer_list[i1]) - 1
                    ]  # information on individual absorption events (rays)

                    z_list = z_lists[i1]
                    offset = offsets[i1]

                    profile_arrays[i1] = calculate_interface_profiles(
                        data_profile_layers,
                        A_in_profile_layers,
                        prof_layer_list[i1],
                        np.array(local_thetas[i1]),
                        np.array(directions[i1]),
                        z_list,
                        offset,
                        lookuptable,
                        wl,
                        pol,
                        depth_spacing_int,
                    )

    return (
        Is,
        profiles,
        A_layer,
        thetas,
        phis,
        n_passes,
        n_interactions,
        A_in_interfaces,
        profile_arrays,
    )


def normalize(x):
    if sum(x > 0):
        x = x / sum(x) - x.coords["A"]
    return x


def make_profiles_wl(
    unique_thetas,
    n_a_in,
    side,
    widths,
    angle_distmat,
    wl,
    lookuptable,
    pol,
    depth_spacing,
    prof_layers,
):
    # widths and depth_spacing are passed in nm!

    def profile_per_layer(xx, z, offset, side, non_zero):
        layer_index = xx.coords["layer"].item(0) - 1
        x = xx[non_zero]
        part1 = x[:, 0] * np.exp(x[:, 4] * z[layer_index])
        part2 = x[:, 1] * np.exp(-x[:, 4] * z[layer_index])
        part3 = (x[:, 2] + 1j * x[:, 3]) * np.exp(1j * x[:, 5] * z[layer_index])
        part4 = (x[:, 2] - 1j * x[:, 3]) * np.exp(-1j * x[:, 5] * z[layer_index])
        result = np.real(part1 + part2 + part3 + part4)
        if side == -1:
            result = np.flip(result, 1)
        return result.reduce(np.sum, axis=0).assign_coords(
            dim_0=z[layer_index] + offset[layer_index]
        )

    def profile_per_angle(x, z, offset, side, nz):
        i2 = x.coords["global_index"].item(0)
        non_zero = np.where(nz[:, i2])[0]
        by_layer = x.groupby("layer").map(
            profile_per_layer, z=z, offset=offset, side=side, non_zero=non_zero
        )
        return by_layer

    def scale_func(x, scale_params):
        return x.data[:, None, None] * scale_params

    def select_func(x, const_params):
        return (x.data[:, None, None] != 0) * const_params

    pr = xr.DataArray(
        angle_distmat.todense(),
        dims=["local_theta", "global_index"],
        coords={"local_theta": unique_thetas, "global_index": np.arange(0, n_a_in)},
    )

    # lookuptable layers are 1-indexed

    data = lookuptable.loc[dict(side=1, pol=pol)].interp(
        angle=pr.coords["local_theta"], wl=wl * 1e9
    )

    params = (
        data["Aprof"]
        .drop(["layer", "side", "angle", "pol"])
        .transpose("local_theta", "layer", "coeff")
    )

    s_params = params.loc[
        dict(coeff=["A1", "A2", "A3_r", "A3_i"])
    ]  # have to scale these to make sure integrated absorption is correct
    c_params = params.loc[dict(coeff=["a1", "a3"])]  # these should not be scaled

    scale_res = pr.groupby("global_index").map(scale_func, scale_params=s_params)
    const_res = pr.groupby("global_index").map(select_func, const_params=c_params)

    params = xr.concat((scale_res, const_res), dim="coeff").assign_coords(
        layer=np.arange(1, len(widths) + 1)
    )
    params = params.transpose("local_theta", "global_index", "layer", "coeff")

    z_list = []

    for l_w in widths:
        z_list.append(xr.DataArray(np.arange(0, l_w, depth_spacing)))

    offsets = np.cumsum([0] + widths)[:-1]

    xloc = params.loc[dict(coeff="A1")].reduce(np.sum, "layer")
    nz = xloc != 0

    ans = (
        params.loc[dict(layer=prof_layers)]
        .groupby("global_index")
        .map(profile_per_angle, z=z_list, offset=offsets, side=side, nz=nz)
        .drop("coeff")
    )
    ans = ans.fillna(0)

    profile = ans.reduce(np.sum, "layer")
    profile = xr.where(profile >= 0, profile, 0)

    return profile.T


class RTSurface:
    """Class which is used to store information about the surface which is used for ray-tracing."""

    def __init__(self, Points, interface_layers=None, **kwargs):
        """Initializes the surface.
        Parameters:

        :param Points: A numpy array of shape (n, 3) where n is the number of points on the surface. The columns are the
                        x, y and z coordinates of the points.
        :param interface_layers: a list of layers (typically, Solcore Layer objects) which are on the interface. Optional.
        :param coverage_height: The height at which the surface is expected to cover the whole unit cell. If this is not
                                provided (None), this function will try to guess the coverage height by finding the height
                                at which both the x and y coordinate are minimized.
        """

        tri = Delaunay(Points[:, [0, 1]])
        self.simplices = tri.simplices
        self.Points = Points
        self.P_0s = Points[tri.simplices[:, 0]]
        self.P_1s = Points[tri.simplices[:, 1]]
        self.P_2s = Points[tri.simplices[:, 2]]
        self.crossP = np.cross(self.P_1s - self.P_0s, self.P_2s - self.P_0s)
        self.N = self.crossP / np.linalg.norm(self.crossP, axis=1)[:, None]
        self.size = self.P_0s.shape[0]
        self.Lx = abs(min(Points[:, 0]) - max(Points[:, 0]))
        self.Ly = abs(min(Points[:, 1]) - max(Points[:, 1]))
        self.x_min = min(Points[:, 0])
        self.x_max = max(Points[:, 0])
        self.y_min = min(Points[:, 1])
        self.y_max = max(Points[:, 1])
        self.z_min = min(Points[:, 2])
        self.z_max = max(Points[:, 2])

        # zcov is the height at which the surface covers the whole unit cell; i.e. it is safe to aim a ray at the unit
        # cell at this height and be sure that it will hit the surface. The method below works well for regular textures
        # like regular pyramids but doesn't work well for e.g. AFM scans, hyperhemisphere

        if "coverage_height" in kwargs:
            self.zcov = kwargs["coverage_height"]

        # catch exception here in case the surface is not regular
        else:
            self.zcov = Points[:, 2][
                np.all(
                    np.array(
                        [
                            Points[:, 0] == min(Points[:, 0]),
                            Points[:, 1] == min(Points[:, 1]),
                        ]
                    ),
                    axis=0,
                )
            ][0]

        if "name" in kwargs:
            self.name = kwargs["name"]

        else:
            self.name = ""

        if interface_layers is not None:
            self.interface_layers = interface_layers

            if "coherency_list" in kwargs:
                self.coherency_list = kwargs["coherency_list"]

            if "prof_layers" in kwargs:
                self.prof_layers = kwargs["prof_layers"]

    def __deepcopy__(self, memo):
        copy = type(self)(Points=self.Points, coverage_height=self.zcov)
        memo[id(self)] = copy

        keys = self.__dict__.keys()

        for key in keys:
            if key != "interface_layers":
                setattr(copy, key, deepcopy(getattr(self, key), memo))

        return copy

    def find_area(self):
        xyz = np.stack((self.P_0s, self.P_1s, self.P_2s))
        cos_theta = np.sum((xyz[0] - xyz[1]) * (xyz[2] - xyz[1]), 1)

        theta = np.arccos(cos_theta)
        self.area = np.sum(
            (
                0.5
                * np.linalg.norm(xyz[0] - xyz[1], axis=1)
                * np.linalg.norm(xyz[2] - xyz[1], axis=1)
                * np.sin(theta)
            )
        ) / (self.Lx * self.Ly)

    def shift(self, z_shift):
        self.Points[:, 2] = self.Points[:, 2] - z_shift
        self.P_0s = self.Points[self.simplices[:, 0]]
        self.P_1s = self.Points[self.simplices[:, 1]]
        self.P_2s = self.Points[self.simplices[:, 2]]
        self.crossP = np.cross(self.P_1s - self.P_0s, self.P_2s - self.P_0s)
        self.z_min = min(self.Points[:, 2])
        self.z_max = max(self.Points[:, 2])

        self.zcov = self.zcov - z_shift


def calc_R(n1, n2, theta, pol):
    theta_t = np.arcsin((n1 / n2) * np.sin(theta))
    Rs = (
        np.abs(
            (n1 * np.cos(theta) - n2 * np.cos(theta_t))
            / (n1 * np.cos(theta) + n2 * np.cos(theta_t))
        )
        ** 2
    )
    Rp = (
        np.abs(
            (n1 * np.cos(theta_t) - n2 * np.cos(theta))
            / (n1 * np.cos(theta_t) + n2 * np.cos(theta))
        )
        ** 2
    )
    if pol == "s":
        # print(n1, n2, theta, pol, Rs)
        return Rs
    if pol == "p":
        # print(n1, n2, theta, pol, Rp)
        return Rp
    else:
        return (Rs + Rp) / 2


def exit_side(r_a, d, Lx, Ly):
    n = np.array(
        [[0, -1, 0], [-1, 0, 0], [0, 1, 0], [1, 0, 0]]
    )  # surface normals: top, right, bottom, left
    p_0 = np.array(
        [[0, Ly, 0], [Lx, 0, 0], [0, 0, 0], [0, 0, 0]]
    )  # points on each plane
    denom = np.sum(d * n, axis=1)
    denom[denom == 0] = 1e-12
    t = np.sum((p_0 - r_a) * n, axis=1) / denom  # r_intersect = r_a + t*d
    which_intersect = t > 0  # only want intersections of forward-travelling ray
    t[~which_intersect] = float(
        "inf"
    )  # set others to inf to avoid finding when doing min
    which_side = np.argmin(t)  # find closest plane

    return which_side, t[which_side]


def calc_angle(x):
    v1 = np.array([0, 1])
    return np.math.atan2(np.linalg.det([x, v1]), np.dot(x, v1))  # - 180 to 180


def single_ray_stack(
    x,
    y,
    nks,
    alphas,
    r_a_0,
    surfaces,
    tmm_kwargs_list,
    widths,
    z_pos,
    I_thresh,
    pol="u",
    randomize=False,
    mat_i=0,
    direction_i=1,
    periodic=1,
):

    # print("NEW RAY")
    single_surface = {0: single_cell_check, 1: single_interface_check}
    # use single_cell_check if not periodic, single_interface_check if is periodic

    # final_res = 0: reflection
    # final_res = 1: transmission
    # This should get a list of surfaces and materials (optical constants, alpha + widths); there is one less surface than material
    # minimum is one surface and two materials
    # direction = 1: travelling down
    # direction = -1: travelling up

    #      incidence medium (0)
    # surface 0  ---------
    #           material 1
    # surface 1  ---------
    #           material 2
    # surface 2  ---------

    # should end when either material = final material (len(materials)-1) & direction == 1 or
    # material = 0 & direction == -1

    # print("NEW RAY")

    profile = np.zeros(len(z_pos))
    # do everything in microns
    A_per_layer = np.zeros(len(widths))

    direction = direction_i  # start travelling downwards; 1 = down, -1 = up

    mat_index = mat_i  # start in first medium

    surf_below = mat_i
    surf_above = mat_i - 1

    # max_below = np.max(surfaces[surf_below].Points[:, 2])
    # min_above = np.min(surfaces[surf_above].Points[:, 2])

    # print(max_below, min_above)
    cum_width = np.cumsum([0] + widths)

    A_interface_array = 0
    A_interface_index = 0

    if direction_i == 1 and mat_i > 0:
        surf_index = mat_i
        z_offset = -cum_width[surf_above] - 1e-6
        # print('z_offset', z_offset, r_a_0)

    elif direction == 1 and mat_i == 0:
        surf_index = 0
        z_offset = r_a_0[2]

    else:
        surf_index = mat_i - 1
        z_offset = -cum_width[surf_below] + 1e-6

    stop = False
    I = 1

    r_a = r_a_0 + np.array([x, y, 0])
    r_b = np.array([x, y, 0])

    d = (r_b - r_a) / np.linalg.norm(
        r_b - r_a
    )  # direction (unit vector) of ray. Always downwards!

    # want to translate along d so r_a is in between the correct surfaces
    # first translate to z = 0:

    nd = -r_a[2] / d[2]

    # print(r_a[2], d[2], nd)

    r_a = r_a + nd * d

    r_a[2] = z_offset

    if direction_i != 1:
        d[2] = -d[2]

    n_passes = 0

    depths = []
    depth_indices = []
    for i1 in range(len(widths)):
        depth_indices.append(
            (z_pos < np.cumsum(widths)[i1]) & (z_pos >= np.cumsum(widths)[i1 - 1])
        )
        depths.append(z_pos[depth_indices[i1]] - np.cumsum(widths)[i1 - 1])

    n_interactions = 0

    while not stop:

        surf = surfaces[surf_index]

        # if periodic:

        if randomize and (n_passes > 0):
            h = surf.z_max - surf.z_min + 0.1
            r_b = [
                np.random.rand() * surf.Lx,
                np.random.rand() * surf.Ly,
                surf.zcov,
            ]
            # TODO: fix divide by zero warning and subsequent nonsensical r_a
            if d[2] == 0:
                # ray travelling parallel to surface
                # print("parallel ray")
                d[2] = -direction * 1e-3  # make it not parallel in the right direction

            n_z = np.ceil(abs(h / d[2]))
            r_a = r_b - n_z * d

        if periodic:

            r_a[0] = r_a[0] - surf.Lx * (
                (r_a[0] + d[0] * (surf.zcov - r_a[2]) / d[2]) // surf.Lx
            )
            r_a[1] = r_a[1] - surf.Ly * (
                (r_a[1] + d[1] * (surf.zcov - r_a[2]) / d[2]) // surf.Ly
            )

        if direction == 1:
            ni = nks[mat_index]
            nj = nks[mat_index + 1]

        else:
            ni = nks[mat_index - 1]
            nj = nks[mat_index]

        # theta is overall angle of inc, will be some normal float value for R or T BUT will be an
        # array describing absorption per layer if absorption happens
        # th_local is local angle w.r.t surface normal at that point on surface

        res, theta, phi, r_a, d, th_local, n_interactions, _ = single_surface[periodic](
            r_a,
            d,
            ni,
            nj,
            surf,
            surf.Lx,
            surf.Ly,
            direction,
            surf.zcov,
            pol,
            n_interactions,
            **tmm_kwargs_list[surf_index]
        )

        if res == 0:  # reflection
            direction = -direction  # changing direction due to reflection

            # staying in the same material, so mat_index does not change, but surf_index does
            surf_index = surf_index + direction

        elif res == 1:  # transmission
            surf_index = surf_index + direction
            mat_index = mat_index + direction

        elif res == 2:  # absorption
            stop = True  # absorption in an interface (NOT a bulk layer!)
            A_interface_array = (
                I * theta[:] / np.sum(theta)
            )  # if absorbed, theta contains information about A_per_layer
            A_interface_index = surf_index + 1
            theta = None
            I = 0

        if direction == 1 and mat_index == (len(widths) - 1):
            stop = True  # have ended with transmission

        elif direction == -1 and mat_index == 0:
            stop = True  # have ended with reflection

        # print("phi", np.real(atan2(d[1], d[0])))

        if not stop:
            I_b = I

            DA, stop, I, theta = traverse(
                widths[mat_index],
                theta,
                alphas[mat_index],
                x,
                y,
                I,
                depths[mat_index],
                I_thresh,
                direction,
            )

            # traverse bulk layer. Possibility of absorption; in this case will return stop = True
            # and theta = None

            A_per_layer[mat_index] = np.real(A_per_layer[mat_index] + I_b - I)
            profile[depth_indices[mat_index]] = np.real(
                profile[depth_indices[mat_index]] + DA
            )

            n_passes = n_passes + 1

    return (
        I,
        profile,  # bulk profile only. Profile in interfaces gets calculated after ray-tracing is done.
        A_per_layer,  # absorption in bulk layers only, not interfaces
        theta,  # global theta
        phi,  # global phi
        n_passes,
        n_interactions,
        A_interface_array,
        A_interface_index,
        th_local,
        direction,
    )


def single_ray_interface(
    x, y, nks, r_a_0, theta, phi, surfaces, pol, wl, Fr_or_TMM, lookuptable
):
    direction = 1  # start travelling downwards; 1 = down, -1 = up
    mat_index = 0  # start in first medium
    surf_index = 0
    stop = False
    I = 1

    # could be done before to avoid recalculating every time
    r_a = r_a_0 + np.array([x, y, 0])
    r_b = np.array(
        [x, y, 0]
    )  # set r_a and r_b so that ray has correct angle & intersects with first surface
    d = (r_b - r_a) / np.linalg.norm(r_b - r_a)  # direction (unit vector) of ray

    while not stop:

        surf = surfaces[surf_index]

        r_a[0] = r_a[0] - surf.Lx * (
            (r_a[0] + d[0] * (surf.zcov - r_a[2]) / d[2]) // surf.Lx
        )
        r_a[1] = r_a[1] - surf.Ly * (
            (r_a[1] + d[1] * (surf.zcov - r_a[2]) / d[2]) // surf.Ly
        )

        res, theta, phi, r_a, d, theta_loc, _, _ = single_interface_check(
            r_a,
            d,
            nks[mat_index],
            nks[mat_index + 1],
            surf,
            surf.Lx,
            surf.Ly,
            direction,
            surf.zcov,
            pol,
            0,
            wl,
            Fr_or_TMM,
            lookuptable,
        )

        if res == 0:  # reflection
            direction = -direction  # changing direction due to reflection

            # staying in the same material, so mat_index does not change, but surf_index does
            surf_index = surf_index + direction

            surface_A = [0, 10]

        if res == 1:  # transmission
            surf_index = surf_index + direction
            mat_index = mat_index + direction  # is this right?

            surface_A = [0, 10]

        if res == 2:
            surface_A = [
                theta,
                theta_loc,
            ]  # passed a list of absorption per layer in theta
            stop = True
            theta = 10  # theta returned by single_interface_check is actually list of absorption per layer

        if direction == 1 and mat_index == 1:

            stop = True
            # have ended with transmission

        elif direction == -1 and mat_index == 0:
            stop = True

    return I, theta, phi, surface_A


def traverse(width, theta, alpha, x, y, I_i, positions, I_thresh, direction):
    stop = False
    ratio = alpha / np.real(abs(cos(theta)))
    # print("internal angle", theta*180/np.pi, direction)
    DA_u = I_i * ratio * np.exp((-ratio * positions))
    I_back = I_i * np.exp(-ratio * width)
    # print("theta int", theta, direction)

    if I_back < I_thresh:
        stop = True
        theta = None

    if direction == -1:
        DA_u = np.flip(DA_u)

    intgr = np.trapz(DA_u, positions)

    DA = np.divide(
        (I_i - I_back) * DA_u, intgr, where=intgr > 0, out=np.zeros_like(DA_u)
    )

    return DA, stop, I_back, theta


def decide_RT_Fresnel(n0, n1, theta, d, N, side, pol, rnd, wl=None, lookuptable=None):
    ratio = np.clip(np.real(n1) / np.real(n0), -1, 1)

    if abs(theta) > np.arcsin(ratio):
        R = 1
    else:
        R = calc_R(n0, n1, abs(theta), pol)

    if rnd <= R:  # REFLECTION
        d = np.real(d - 2 * np.dot(d, N) * N)

    else:  # TRANSMISSION)
        # transmission, refraction
        # for now, ignore effect of k on refraction
        tr_par = (np.real(n0) / np.real(n1)) * (d - np.dot(d, N) * N)
        tr_perp = -sqrt(1 - np.linalg.norm(tr_par) ** 2) * N
        side = -side
        d = np.real(tr_par + tr_perp)

    d = d / np.linalg.norm(d)

    return d, side, None  # never absorbed, A = False


def decide_RT_TMM(n0, n1, theta, d, N, side, pol, rnd, wl, lookuptable):
    data = lookuptable.loc[dict(side=side, pol=pol)].sel(
        angle=abs(theta), wl=wl * 1e9, method="nearest"
    )

    R = np.real(data["R"].data.item(0))
    T = np.real(data["T"].data.item(0))
    A_per_layer = np.real(data["Alayer"].data)

    if rnd <= R:  # REFLECTION

        d = np.real(d - 2 * np.dot(d, N) * N)
        d = d / np.linalg.norm(d)
        A = None

    elif (rnd > R) & (rnd <= (R + T)):  # TRANSMISSION
        # transmission, refraction
        # tr_par = (np.real(n0) / np.real(n1)) * (d - np.dot(d, N) * N)
        tr_par = (n0 / n1) * (d - np.dot(d, N) * N)
        tr_perp = -sqrt(1 - np.linalg.norm(tr_par) ** 2) * N

        side = -side
        d = np.real(tr_par + tr_perp)
        d = d / np.linalg.norm(d)
        A = None

    else:
        # absorption
        A = A_per_layer

    return d, side, A


def single_interface_check(
    r_a,
    d,
    ni,
    nj,
    tri,
    Lx,
    Ly,
    side,
    z_cov,
    pol,
    n_interactions=0,
    wl=None,
    Fr_or_TMM=0,
    lookuptable=None,
):
    decide = {0: decide_RT_Fresnel, 1: decide_RT_TMM}

    # weird stuff happens around edges; can get transmission counted as reflection
    d0 = d
    intersect = True
    checked_translation = False
    # [top, right, bottom, left]
    translation = np.array([[0, -Ly, 0], [-Lx, 0, 0], [0, Ly, 0], [Lx, 0, 0]])
    n_misses = 0
    i1 = 0

    while intersect:
        i1 = i1 + 1
        with np.errstate(
            divide="ignore", invalid="ignore"
        ):  # there will be divide by 0/multiply by inf - this is fine but gives lots of warnings
            result = check_intersect(r_a, d, tri)
        if result is False and not checked_translation:
            if i1 > 1:
                which_side, _ = exit_side(r_a, d, Lx, Ly)
                r_a = r_a + translation[which_side]
                checked_translation = True

            else:
                if n_misses < 100:
                    # misses surface. Try again
                    if d[2] < 0:  # coming from above
                        r_a = np.array(
                            [
                                np.random.rand() * Lx,
                                np.random.rand() * Ly,
                                tri.z_max + 0.01,
                            ]
                        )
                    else:
                        r_a = np.array(
                            [
                                np.random.rand() * Lx,
                                np.random.rand() * Ly,
                                tri.z_min - 0.01,
                            ]
                        )
                    n_misses += 1
                    i1 = 0

                else:
                    # ray keeps missing, probably because it's travelling (almost) exactly perpendicular to surface.
                    # assume it is reflected back into layer it came from
                    d[2] = -d[2]
<<<<<<< HEAD

                    o_t = np.real(acos(d[2] / (np.linalg.norm(d))))
=======
                    o_t = np.real(acos(d[2] / np.linalg.norm(d)))
>>>>>>> 1a4b555a
                    o_p = np.real(atan2(d[1], d[0]))
                    return 0, o_t, o_p, r_a, d, 0, n_interactions, side

        elif result is False and checked_translation:

            if (side == 1 and d[2] < 0 and r_a[2] > tri.z_min) or (
                side == -1 and d[2] > 0 and r_a[2] < tri.z_max
            ):
                # going down but above surface

                if r_a[0] > Lx or r_a[0] < 0:
                    r_a[0] = (
                        r_a[0] % Lx
                    )  # translate back into until cell before doing any additional translation
                if r_a[1] > Ly or r_a[1] < 0:
                    r_a[1] = (
                        r_a[1] % Ly
                    )  # translate back into until cell before doing any additional translation
                ex, t = exit_side(r_a, d, Lx, Ly)

                r_a = r_a + t * d + translation[ex]
                checked_translation = True

            else:

<<<<<<< HEAD
                o_t = np.real(acos(d[2] / (np.linalg.norm(d))))
=======
                o_t = np.real(acos(d[2] / np.linalg.norm(d)))
>>>>>>> 1a4b555a
                o_p = np.real(atan2(d[1], d[0]))

                if np.sign(d0[2]) == np.sign(d[2]):
                    intersect = False
                    final_res = 1

                else:
                    intersect = False
                    final_res = 0

                if r_a[0] > Lx or r_a[0] < 0:
                    r_a[0] = (
                        r_a[0] % Lx
                    )  # translate back into until cell before next ray
                if r_a[1] > Ly or r_a[1] < 0:
                    r_a[1] = (
                        r_a[1] % Ly
                    )  # translate back into until cell before next ray

                return (
                    final_res,
                    o_t,  # theta with respect to horizontal
                    o_p,
                    r_a,
                    d,
                    theta,  # LOCAL incidence angle
                    n_interactions,
                    side,
                )  # theta is LOCAL incidence angle (relative to texture)

        else:

            # there has been an intersection
            n_interactions += 1

            intersn = result[0]  # coordinate of the intersection (3D)

            theta = result[1]

            N = (
                result[2] * side
            )  # so angles get worked out correctly, relative to incident face normal

            if side == 1:
                n0 = ni
                n1 = nj

            else:
                n0 = nj
                n1 = ni

            rnd = random()

            d, side, A = decide[Fr_or_TMM](
                n0, n1, theta, d, N, side, pol, rnd, wl, lookuptable
            )

            r_a = np.real(
                intersn + d / 1e9
            )  # this is to make sure the raytracer doesn't immediately just find the same intersection again

            checked_translation = False  # reset, need to be able to translate the ray back into the unit cell again if necessary

            if A is not None:
                # intersect = False
                # checked_translation = True
                final_res = 2
                o_t = A
                o_p = 0

                return (
                    final_res,
                    o_t,  # A array, NOT theta (only in the case of absorption)
                    o_p,
                    r_a,
                    d,
                    theta,  # LOCAL incidence angle
                    n_interactions,
                    side,
                )


def single_cell_check(
    r_a,
    d,
    ni,
    nj,
    tri,
    Lx,
    Ly,
    side,
    z_cov,
    pol,
    n_interactions=0,
    wl=None,
    Fr_or_TMM=0,
    lookuptable=None,
):
    decide = {0: decide_RT_Fresnel, 1: decide_RT_TMM}

    theta = 0  # needs to be assigned so no issue with return in case of miss
    # print('side', side)
    d0 = d
    intersect = True
    n_ints_loop = 0
    # [top, right, bottom, left]
    n_misses = 0
    i1 = 0

    while intersect:
        i1 = i1 + 1
        with np.errstate(
            divide="ignore", invalid="ignore"
        ):  # there will be divide by 0/multiply by inf - this is fine but gives lots of warnings
            result = check_intersect(r_a, d, tri)

        if result is False:

            n_misses += 1

<<<<<<< HEAD
            o_t = np.real(acos(d[2] / (np.linalg.norm(d))))
=======
            o_t = np.real(acos(d[2] / np.linalg.norm(d)))
>>>>>>> 1a4b555a
            o_p = np.real(atan2(d[1], d[0]))

            if np.sign(d0[2]) == np.sign(d[2]):
                intersect = False
                final_res = 1

            else:
                intersect = False
                final_res = 0

            return (
                final_res,
                o_t,
                o_p,
                r_a,
                d,
                theta,
                n_interactions,
                side,
            )  # theta is LOCAL incidence angle (relative to texture)

        else:

            # there has been an intersection
            n_interactions += 1
            n_ints_loop += 1

            intersn = result[0]  # coordinate of the intersection (3D)

            theta = result[1]

            N = (
                result[2] * side
            )  # so angles get worked out correctly, relative to incident face normal

            if side == 1:
                n0 = ni
                n1 = nj

            else:
                n0 = nj
                n1 = ni

            rnd = random()

            d, side, A = decide[Fr_or_TMM](
                n0, n1, theta, d, N, side, pol, rnd, wl, lookuptable
            )

            r_a = np.real(
                intersn + d / 1e9
            )  # this is to make sure the raytracer doesn't immediately just find the same intersection again

            if A is not None:
                # intersect = False
                # checked_translation = True
                final_res = 2
                o_t = A
                o_p = 0

                return (
                    final_res,
                    o_t,  # A array
                    o_p,
                    r_a,
                    d,
                    theta,  # LOCAL incidence angle
                    n_interactions,
                    side,
                )


def check_intersect(r_a, d, tri):
    # all the stuff which is only surface-dependent (and not dependent on incoming direction) is
    # in the surface object tri.
    D = np.tile(-d, (tri.size, 1))
    pref = 1 / np.sum(D * tri.crossP, axis=1)
    corner = r_a - tri.P_0s
    t = pref * np.sum(tri.crossP * corner, axis=1)
    u = pref * np.sum(np.cross(tri.P_2s - tri.P_0s, D) * corner, axis=1)
    v = pref * np.sum(np.cross(D, tri.P_1s - tri.P_0s) * corner, axis=1)

    which_intersect = (
        (u + v <= 1) & (np.all(np.vstack((u, v)) >= -1e-10, axis=0)) & (t > 0)
    )
    # get errors if set exactly to zero.
    if sum(which_intersect) > 0:

        t = t[which_intersect]
        ind = np.argmin(t)
        t = min(t)

        intersn = r_a + t * d

        N = tri.N[which_intersect][ind]

        theta = atan(
            np.linalg.norm(np.cross(N, -d)) / np.dot(N, -d)
        )  # in radians, angle relative to plane
        # print('coords of triangle', P0[ind], P1[ind], P2[ind])
        return [intersn, theta, N]
    else:
        return False<|MERGE_RESOLUTION|>--- conflicted
+++ resolved
@@ -1980,12 +1980,8 @@
                     # ray keeps missing, probably because it's travelling (almost) exactly perpendicular to surface.
                     # assume it is reflected back into layer it came from
                     d[2] = -d[2]
-<<<<<<< HEAD
-
-                    o_t = np.real(acos(d[2] / (np.linalg.norm(d))))
-=======
+
                     o_t = np.real(acos(d[2] / np.linalg.norm(d)))
->>>>>>> 1a4b555a
                     o_p = np.real(atan2(d[1], d[0]))
                     return 0, o_t, o_p, r_a, d, 0, n_interactions, side
 
@@ -2011,11 +2007,7 @@
 
             else:
 
-<<<<<<< HEAD
-                o_t = np.real(acos(d[2] / (np.linalg.norm(d))))
-=======
                 o_t = np.real(acos(d[2] / np.linalg.norm(d)))
->>>>>>> 1a4b555a
                 o_p = np.real(atan2(d[1], d[0]))
 
                 if np.sign(d0[2]) == np.sign(d[2]):
@@ -2136,11 +2128,7 @@
 
             n_misses += 1
 
-<<<<<<< HEAD
-            o_t = np.real(acos(d[2] / (np.linalg.norm(d))))
-=======
             o_t = np.real(acos(d[2] / np.linalg.norm(d)))
->>>>>>> 1a4b555a
             o_p = np.real(atan2(d[1], d[0]))
 
             if np.sign(d0[2]) == np.sign(d[2]):
