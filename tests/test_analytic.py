--- conflicted
+++ resolved
@@ -1,10 +1,7 @@
 import numpy as np
-<<<<<<< HEAD
-=======
 from pytest import approx, mark
->>>>>>> 527bbfe3
 import sys
-from pytest import approx, mark
+
 
 @mark.skipif(sys.platform != "linux", reason="S4 (RCWA) only installed for tests under Linux")
 def test_get_order_directions():
